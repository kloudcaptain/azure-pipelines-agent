﻿using System;
using System.Threading.Tasks;
using System.Diagnostics;
<<<<<<< HEAD
=======
using Microsoft.VisualStudio.Services.Agent;
using Microsoft.VisualStudio.Services.Agent.Util;
using System.Reflection;
using System.IO;
>>>>>>> 485c286c

using Microsoft.VisualStudio.Services.Agent.Configuration;

namespace Microsoft.VisualStudio.Services.Agent.Listener
{
    public static class Program
    {
        public static Int32 Main(String[] args)
        {
            using (HostContext context = new HostContext("Agent"))
            {
                TraceSource _trace = context.GetTrace("AgentProcess");
                _trace.Info("Info Hello Agent!");

                //
                // TODO (bryanmac): Need VsoAgent.exe compat shim for SCM
                //                  That shim will also provide a compat arg parse 
                //                  and translate / to -- etc...
                //
                CommandLineParser parser = new CommandLineParser(context);
                parser.Parse(args);
                _trace.Info("Arguments parsed");

                Int32 rc = 0;
                try 
                {
                    rc = ExecuteCommand(context, parser).Result;    
                }
                catch (Exception e)
                {
                    Console.Error.WriteLine(StringUtil.Format("An error occured.  {0}", e.Message));
                    _trace.Error(e);
                    rc = 1;
                }

<<<<<<< HEAD
                return RunAsync(context, m_trace, args).Result;
            }
        }

        public static async Task<Int32> RunAsync(IHostContext context, TraceSource trace, String[] args)
=======
                return rc;
                
            }
        }

        private static async Task<Int32> ExecuteCommand(HostContext context, CommandLineParser parser)
>>>>>>> 485c286c
        {
            // TODO Unit test to cover this logic
            TraceSource _trace = context.GetTrace("AgentProcess");
            _trace.Info("ExecuteCommand()");

            var configManager = context.GetService<IConfigurationManager>();
            _trace.Info("Created configuration manager");

            // command is not required, if no command it just starts and/or configures if not configured

            // TODO: Invalid config prints usage

            if (parser.Flags.Contains("help"))
            {
                _trace.Info("help");
                PrintUsage();
            }

            // TODO: make commands a list instead of a hashset

            if (parser.IsCommand("unconfigure"))
            {
                _trace.Info("unconfigure");
                // TODO: Unconfiure, remove config and exit
            }

            if (parser.IsCommand("run") && !configManager.IsConfigured())
            {
                _trace.Info("run");
                Console.WriteLine("Agent is not configured");
                PrintUsage();
            }

            // unattend mode will not prompt for args if not supplied.  Instead will error.
            bool isUnattended = parser.Flags.Contains("unattended");

            if (parser.IsCommand("configure"))
            {
                _trace.Info("configure");    
                configManager.Configure(parser.Args, isUnattended);
                Environment.Exit(0);
            }

            if (parser.Flags.Contains("nostart"))
            {
                _trace.Info("No start option, exiting the agent");
                Environment.Exit(0);
            }

            if (parser.IsCommand("run") && !configManager.IsConfigured())
            {
                throw new InvalidOperationException("Cannot run.  Must configure first.");
            }

            _trace.Info("Done evaluating commands");
            configManager.EnsureConfigured();

            //String workerExe = Path.Combine(Path.GetDirectoryName(Assembly.GetEntryAssembly().Location), "Worker.exe");
            //Int32 exitCode = ProcessInvoker.RunExe(context, workerExe, "");
            //_trace.Info("Worker.exe Exit: {0}", exitCode); 

            ICredentialProvider cred = configManager.AcquireCredentials(parser.Args, isUnattended);
            return RunAsync(context).Result;
        }

        public static async Task<Int32> RunAsync(IHostContext context)
        {
            /*
            try
            {
                var listener = context.GetService<IMessageListener>();
                if (await listener.CreateSessionAsync())
                {
                    await listener.ListenAsync();
                }

                await listener.DeleteSessionAsync();
            }
            catch (Exception ex)
            {
                trace.Error(ex);
                return 1;
            }
            */

            return 0;
        }

        private static void PrintUsage()
        {
            string usage = @"
usage:
Agent.Listener [command(s)] [arguments] [options] 

It is common to just run Agent or Agent.Listener with no arguments for an interactive configuration.
You will be prompted and walked through all options.


Commands:
-----------------------------------------------------------------------------
(none)         Interactively configure and then run the agent.  
               You will be prompted for data.
configure      Configure the agent and exit.
unconfigure    Unconfigure the agent.
run            Runs the agent interactively.  must be configured.


Options:
-----------------------------------------------------------------------------
--unattend     Unattended config.  You will not be prompted.  
               All answers must be supplied on cli.
--nostart      Do not start the agent after interactive configuration.
--auth         Auth type.  Valid options are PAT (Personal Access Token) and 
               ALT (Alternate Credentials)


Options by Auth Type:
-----------------------------------------------------------------------------
PAT
--token        Personal Access Token data.  Best to paste value in.

ALT
--username     alternate username
--password     alternate password
            ";   
            Console.WriteLine(usage);
            Environment.Exit(0);
        }        
    }
}<|MERGE_RESOLUTION|>--- conflicted
+++ resolved
@@ -1,13 +1,10 @@
 ﻿using System;
 using System.Threading.Tasks;
 using System.Diagnostics;
-<<<<<<< HEAD
-=======
 using Microsoft.VisualStudio.Services.Agent;
 using Microsoft.VisualStudio.Services.Agent.Util;
 using System.Reflection;
 using System.IO;
->>>>>>> 485c286c
 
 using Microsoft.VisualStudio.Services.Agent.Configuration;
 
@@ -34,7 +31,7 @@
                 Int32 rc = 0;
                 try 
                 {
-                    rc = ExecuteCommand(context, parser).Result;    
+                    rc = ExecuteCommand(context, parser).Result;
                 }
                 catch (Exception e)
                 {
@@ -43,20 +40,12 @@
                     rc = 1;
                 }
 
-<<<<<<< HEAD
-                return RunAsync(context, m_trace, args).Result;
-            }
-        }
-
-        public static async Task<Int32> RunAsync(IHostContext context, TraceSource trace, String[] args)
-=======
                 return rc;
                 
             }
         }
 
         private static async Task<Int32> ExecuteCommand(HostContext context, CommandLineParser parser)
->>>>>>> 485c286c
         {
             // TODO Unit test to cover this logic
             TraceSource _trace = context.GetTrace("AgentProcess");
@@ -119,30 +108,19 @@
             //_trace.Info("Worker.exe Exit: {0}", exitCode); 
 
             ICredentialProvider cred = configManager.AcquireCredentials(parser.Args, isUnattended);
-            return RunAsync(context).Result;
+            return await RunAsync(context);
         }
 
         public static async Task<Int32> RunAsync(IHostContext context)
-        {
-            /*
-            try
+        {                        
+            var listener = context.GetService<IMessageListener>();
+            if (await listener.CreateSessionAsync())
             {
-                var listener = context.GetService<IMessageListener>();
-                if (await listener.CreateSessionAsync())
-                {
-                    await listener.ListenAsync();
-                }
+                await listener.ListenAsync();
+            }
 
-                await listener.DeleteSessionAsync();
-            }
-            catch (Exception ex)
-            {
-                trace.Error(ex);
-                return 1;
-            }
-            */
-
-            return 0;
+            await listener.DeleteSessionAsync();
+            return 0;            
         }
 
         private static void PrintUsage()
