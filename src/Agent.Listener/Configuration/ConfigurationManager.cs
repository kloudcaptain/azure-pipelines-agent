// Copyright (c) Microsoft Corporation.
// Licensed under the MIT License.

using Agent.Sdk;
using Microsoft.TeamFoundation.DistributedTask.WebApi;
using Microsoft.VisualStudio.Services.Agent.Capabilities;
using Microsoft.VisualStudio.Services.Agent.Util;
using Microsoft.VisualStudio.Services.Common;
using Microsoft.VisualStudio.Services.OAuth;
using Microsoft.VisualStudio.Services.WebApi;
using System;
using System.Collections.Generic;
using System.IO;
using System.Linq;
using System.Security.Cryptography;
using System.Threading;
using System.Threading.Tasks;
using System.Runtime.InteropServices;
using System.Security.AccessControl;
using System.Security.Principal;

namespace Microsoft.VisualStudio.Services.Agent.Listener.Configuration
{
    [ServiceLocator(Default = typeof(ConfigurationManager))]
    public interface IConfigurationManager : IAgentService
    {
        bool IsConfigured();
        Task ConfigureAsync(CommandSettings command);
        Task UnconfigureAsync(CommandSettings command);
        AgentSettings LoadSettings();
    }

    public sealed class ConfigurationManager : AgentService, IConfigurationManager
    {
        private IConfigurationStore _store;
        private IAgentServer _agentServer;
        private ITerminal _term;

        public override void Initialize(IHostContext hostContext)
        {
            ArgUtil.NotNull(hostContext, nameof(hostContext));
            base.Initialize(hostContext);
            Trace.Verbose("Creating _store");
            _store = hostContext.GetService<IConfigurationStore>();
            Trace.Verbose("store created");
            _term = hostContext.GetService<ITerminal>();
        }

        public bool IsConfigured()
        {
            bool result = _store.IsConfigured();
            Trace.Info($"Is configured: {result}");
            return result;
        }

        public AgentSettings LoadSettings()
        {
            Trace.Info(nameof(LoadSettings));
            if (!IsConfigured())
            {
                throw new InvalidOperationException("Not configured");
            }

            AgentSettings settings = _store.GetSettings();
            Trace.Info("Settings Loaded");

            return settings;
        }

        private void checkAgentRootDirectorySecure()
        {
            Trace.Info(nameof(checkAgentRootDirectorySecure));

            try
            {
                string rootDirPath = HostContext.GetDirectory(WellKnownDirectory.Root);

                if (!String.IsNullOrEmpty(rootDirPath))
                {
                    // Get info about root folder
                    DirectoryInfo dirInfo = new DirectoryInfo(rootDirPath);

                    // Get directory access control list 
                    DirectorySecurity directorySecurityInfo = dirInfo.GetAccessControl();
                    AuthorizationRuleCollection dirAccessRules = directorySecurityInfo.GetAccessRules(true, true, typeof(NTAccount));


                    // Get identity reference of the BUILTIN\Users group
                    IdentityReference bulitInUsersGroup = new SecurityIdentifier(WellKnownSidType.BuiltinUsersSid, null).Translate(typeof(NTAccount));

                    // Check if BUILTIN\Users group have modify/write rights for the agent root folder
                    List<FileSystemAccessRule> potentiallyInsecureRules = dirAccessRules.OfType<FileSystemAccessRule>().AsParallel()
                                                                          .Where(rule => rule.IdentityReference == bulitInUsersGroup && (rule.FileSystemRights.HasFlag(FileSystemRights.Write) || rule.FileSystemRights.HasFlag(FileSystemRights.Modify)))
                                                                          .ToList<FileSystemAccessRule>();

                    // Notify user if there are some potentially insecure access rules for the agent root folder
                    if (potentiallyInsecureRules.Count != 0)
                    {
                        Trace.Warning("The {0} group have the following permissions to the agent root folder: ", bulitInUsersGroup.ToString());

                        potentiallyInsecureRules.ForEach(accessRule => Trace.Warning("- {0}", accessRule.FileSystemRights.ToString()));

                        _term.Write(StringUtil.Loc("agentRootFolderInsecure", bulitInUsersGroup.ToString()));
                    }
                }
                else 
                {
                    Trace.Warning("Can't get path to the agent root folder, check was skipped.");
                }
            }
            catch (Exception ex) {
                Trace.Warning("Can't check permissions for agent root folder:");
                Trace.Warning(ex.Message);
                _term.Write(StringUtil.Loc("agentRootFolderCheckError"));
            }
        }

        public async Task ConfigureAsync(CommandSettings command)
        {
            ArgUtil.NotNull(command, nameof(command));

            if (PlatformUtil.RunningOnWindows)
            { 
<<<<<<< HEAD
                CheckAgentRootDirectorySecure();
=======
                checkAgentRootDirectorySecure();
>>>>>>> 49093c77
            }

            Trace.Info(nameof(ConfigureAsync));
            if (IsConfigured())
            {
                throw new InvalidOperationException(StringUtil.Loc("AlreadyConfiguredError"));
            }

            // Populate proxy setting from commandline args
            var vstsProxy = HostContext.GetService<IVstsAgentWebProxy>();
            bool saveProxySetting = false;
            string proxyUrl = command.GetProxyUrl();
            if (!string.IsNullOrEmpty(proxyUrl))
            {
                if (!Uri.IsWellFormedUriString(proxyUrl, UriKind.Absolute))
                {
                    throw new ArgumentOutOfRangeException(nameof(proxyUrl));
                }

                Trace.Info("Reset proxy base on commandline args.");
                string proxyUserName = command.GetProxyUserName();
                string proxyPassword = command.GetProxyPassword();
                (vstsProxy as VstsAgentWebProxy).SetupProxy(proxyUrl, proxyUserName, proxyPassword);
                saveProxySetting = true;
            }

            // Populate cert setting from commandline args
            var agentCertManager = HostContext.GetService<IAgentCertificateManager>();
            bool saveCertSetting = false;
            bool skipCertValidation = command.GetSkipCertificateValidation();
            string caCert = command.GetCACertificate();
            string clientCert = command.GetClientCertificate();
            string clientCertKey = command.GetClientCertificatePrivateKey();
            string clientCertArchive = command.GetClientCertificateArchrive();
            string clientCertPassword = command.GetClientCertificatePassword();

            // We require all Certificate files are under agent root.
            // So we can set ACL correctly when configure as service
            if (!string.IsNullOrEmpty(caCert))
            {
                caCert = Path.Combine(HostContext.GetDirectory(WellKnownDirectory.Root), caCert);
                ArgUtil.File(caCert, nameof(caCert));
            }

            if (!string.IsNullOrEmpty(clientCert) &&
                !string.IsNullOrEmpty(clientCertKey) &&
                !string.IsNullOrEmpty(clientCertArchive))
            {
                // Ensure all client cert pieces are there.
                clientCert = Path.Combine(HostContext.GetDirectory(WellKnownDirectory.Root), clientCert);
                clientCertKey = Path.Combine(HostContext.GetDirectory(WellKnownDirectory.Root), clientCertKey);
                clientCertArchive = Path.Combine(HostContext.GetDirectory(WellKnownDirectory.Root), clientCertArchive);

                ArgUtil.File(clientCert, nameof(clientCert));
                ArgUtil.File(clientCertKey, nameof(clientCertKey));
                ArgUtil.File(clientCertArchive, nameof(clientCertArchive));
            }
            else if (!string.IsNullOrEmpty(clientCert) ||
                     !string.IsNullOrEmpty(clientCertKey) ||
                     !string.IsNullOrEmpty(clientCertArchive))
            {
                // Print out which args are missing.
                ArgUtil.NotNullOrEmpty(Constants.Agent.CommandLine.Args.SslClientCert, Constants.Agent.CommandLine.Args.SslClientCert);
                ArgUtil.NotNullOrEmpty(Constants.Agent.CommandLine.Args.SslClientCertKey, Constants.Agent.CommandLine.Args.SslClientCertKey);
                ArgUtil.NotNullOrEmpty(Constants.Agent.CommandLine.Args.SslClientCertArchive, Constants.Agent.CommandLine.Args.SslClientCertArchive);
            }

            if (skipCertValidation || !string.IsNullOrEmpty(caCert) || !string.IsNullOrEmpty(clientCert))
            {
                Trace.Info("Reset agent cert setting base on commandline args.");
                (agentCertManager as AgentCertificateManager).SetupCertificate(skipCertValidation, caCert, clientCert, clientCertKey, clientCertArchive, clientCertPassword);
                saveCertSetting = true;
            }

            AgentSettings agentSettings = new AgentSettings();
            // TEE EULA
            agentSettings.AcceptTeeEula = false;
            switch (PlatformUtil.HostOS)
            {
                case PlatformUtil.OS.OSX:
                case PlatformUtil.OS.Linux:
                    // Write the section header.
                    WriteSection(StringUtil.Loc("EulasSectionHeader"));

                    // Verify the EULA exists on disk in the expected location.
                    string eulaFile = Path.Combine(HostContext.GetDirectory(WellKnownDirectory.Externals), Constants.Path.TeeDirectory, "license.html");
                    ArgUtil.File(eulaFile, nameof(eulaFile));

                    // Write elaborate verbiage about the TEE EULA.
                    _term.WriteLine(StringUtil.Loc("TeeEula", eulaFile));
                    _term.WriteLine();

                    // Prompt to acccept the TEE EULA.
                    agentSettings.AcceptTeeEula = command.GetAcceptTeeEula();
                    break;
                case PlatformUtil.OS.Windows:
                    // Warn and continue if .NET 4.6 is not installed.
                    if (!NetFrameworkUtil.Test(new Version(4, 6), Trace))
                    {
                        WriteSection(StringUtil.Loc("PrerequisitesSectionHeader")); // Section header.
                        _term.WriteLine(StringUtil.Loc("MinimumNetFrameworkTfvc")); // Warning.
                    }

                    break;
                default:
                    throw new NotSupportedException();
            }

            // Create the configuration provider as per agent type.
            string agentType;
            if (command.GetDeploymentOrMachineGroup())
            {
                agentType = Constants.Agent.AgentConfigurationProvider.DeploymentAgentConfiguration;
            }
            else if (command.GetDeploymentPool())
            {
                agentType = Constants.Agent.AgentConfigurationProvider.SharedDeploymentAgentConfiguration;
            }
            else if (command.GetEnvironmentVMResource())
            {
                agentType = Constants.Agent.AgentConfigurationProvider.EnvironmentVMResourceConfiguration;
            }
            else
            {
                agentType = Constants.Agent.AgentConfigurationProvider.BuildReleasesAgentConfiguration;
            }

            var extensionManager = HostContext.GetService<IExtensionManager>();
            IConfigurationProvider agentProvider =
                (extensionManager.GetExtensions<IConfigurationProvider>())
                .FirstOrDefault(x => x.ConfigurationProviderType == agentType);
            ArgUtil.NotNull(agentProvider, agentType);

            bool isHostedServer = false;
            // Loop getting url and creds until you can connect
            ICredentialProvider credProvider = null;
            VssCredentials creds = null;
            WriteSection(StringUtil.Loc("ConnectSectionHeader"));
            while (true)
            {
                // Get the URL
                agentProvider.GetServerUrl(agentSettings, command);

                // Get the credentials
                credProvider = GetCredentialProvider(command, agentSettings.ServerUrl);
                creds = credProvider.GetVssCredentials(HostContext);
                Trace.Info("cred retrieved");
                try
                {
                    // Determine the service deployment type based on connection data. (Hosted/OnPremises)
                    isHostedServer = await IsHostedServer(agentSettings.ServerUrl, creds);

                    // Get the collection name for deployment group
                    agentProvider.GetCollectionName(agentSettings, command, isHostedServer);

                    // Validate can connect.
                    await agentProvider.TestConnectionAsync(agentSettings, creds, isHostedServer);
                    Trace.Info("Test Connection complete.");
                    break;
                }
                catch (Exception e) when (!command.Unattended())
                {
                    _term.WriteError(e);
                    _term.WriteError(StringUtil.Loc("FailedToConnect"));
                }
            }

            _agentServer = HostContext.GetService<IAgentServer>();
            // We want to use the native CSP of the platform for storage, so we use the RSACSP directly
            RSAParameters publicKey;
            var keyManager = HostContext.GetService<IRSAKeyManager>();
            using (var rsa = keyManager.CreateKey())
            {
                publicKey = rsa.ExportParameters(false);
            }

            // Loop getting agent name and pool name
            WriteSection(StringUtil.Loc("RegisterAgentSectionHeader"));

            while (true)
            {
                try
                {
                    await agentProvider.GetPoolIdAndName(agentSettings, command);
                    break;
                }
                catch (Exception e) when (!command.Unattended())
                {
                    _term.WriteError(e);
                    _term.WriteError(agentProvider.GetFailedToFindPoolErrorString());
                }
            }

            TaskAgent agent;
            while (true)
            {
                agentSettings.AgentName = command.GetAgentName();

                // Get the system capabilities.
                // TODO: Hook up to ctrl+c cancellation token.
                _term.WriteLine(StringUtil.Loc("ScanToolCapabilities"));
                Dictionary<string, string> systemCapabilities = await HostContext.GetService<ICapabilitiesManager>().GetCapabilitiesAsync(agentSettings, CancellationToken.None);

                _term.WriteLine(StringUtil.Loc("ConnectToServer"));
                agent = await agentProvider.GetAgentAsync(agentSettings);
                if (agent != null)
                {
                    if (command.GetReplace())
                    {
                        // Update existing agent with new PublicKey, agent version and SystemCapabilities.
                        agent = UpdateExistingAgent(agent, publicKey, systemCapabilities);

                        try
                        {
                            agent = await agentProvider.UpdateAgentAsync(agentSettings, agent, command);
                            _term.WriteLine(StringUtil.Loc("AgentReplaced"));
                            break;
                        }
                        catch (Exception e) when (!command.Unattended())
                        {
                            _term.WriteError(e);
                            _term.WriteError(StringUtil.Loc("FailedToReplaceAgent"));
                        }
                    }
                    else if (command.Unattended())
                    {
                        // if not replace and it is unattended config.
                        agentProvider.ThrowTaskAgentExistException(agentSettings);
                    }
                }
                else
                {
                    // Create a new agent.
                    agent = CreateNewAgent(agentSettings.AgentName, publicKey, systemCapabilities);

                    try
                    {
                        agent = await agentProvider.AddAgentAsync(agentSettings, agent, command);
                        _term.WriteLine(StringUtil.Loc("AgentAddedSuccessfully"));
                        break;
                    }
                    catch (Exception e) when (!command.Unattended())
                    {
                        _term.WriteError(e);
                        _term.WriteError(StringUtil.Loc("AddAgentFailed"));
                    }
                }
            }
            // Add Agent Id to settings
            agentSettings.AgentId = agent.Id;

            // respect the serverUrl resolve by server.
            // in case of agent configured using collection url instead of account url.
            string agentServerUrl;
            if (agent.Properties.TryGetValidatedValue<string>("ServerUrl", out agentServerUrl) &&
                !string.IsNullOrEmpty(agentServerUrl))
            {
                Trace.Info($"Agent server url resolve by server: '{agentServerUrl}'.");

                // we need make sure the Schema/Host/Port component of the url remain the same.
                UriBuilder inputServerUrl = new UriBuilder(agentSettings.ServerUrl);
                UriBuilder serverReturnedServerUrl = new UriBuilder(agentServerUrl);
                if (Uri.Compare(inputServerUrl.Uri, serverReturnedServerUrl.Uri, UriComponents.SchemeAndServer, UriFormat.Unescaped, StringComparison.OrdinalIgnoreCase) != 0)
                {
                    inputServerUrl.Path = serverReturnedServerUrl.Path;
                    Trace.Info($"Replace server returned url's scheme://host:port component with user input server url's scheme://host:port: '{inputServerUrl.Uri.AbsoluteUri}'.");
                    agentSettings.ServerUrl = inputServerUrl.Uri.AbsoluteUri;
                }
                else
                {
                    agentSettings.ServerUrl = agentServerUrl;
                }
            }

            // See if the server supports our OAuth key exchange for credentials
            if (agent.Authorization != null &&
                agent.Authorization.ClientId != Guid.Empty &&
                agent.Authorization.AuthorizationUrl != null)
            {
                // We use authorizationUrl as the oauth endpoint url by default.
                // For TFS, we need make sure the Schema/Host/Port component of the oauth endpoint url also match configuration url. (Incase of customer's agent configure URL and TFS server public URL are different)
                // Which means, we will keep use the original authorizationUrl in the VssOAuthJwtBearerClientCredential (authorizationUrl is the audience),
                // But might have different Url in VssOAuthCredential (connection url)
                // We can't do this for VSTS, since its SPS/TFS urls are different.
                UriBuilder configServerUrl = new UriBuilder(agentSettings.ServerUrl);
                UriBuilder oauthEndpointUrlBuilder = new UriBuilder(agent.Authorization.AuthorizationUrl);
                if (!isHostedServer && Uri.Compare(configServerUrl.Uri, oauthEndpointUrlBuilder.Uri, UriComponents.SchemeAndServer, UriFormat.Unescaped, StringComparison.OrdinalIgnoreCase) != 0)
                {
                    oauthEndpointUrlBuilder.Scheme = configServerUrl.Scheme;
                    oauthEndpointUrlBuilder.Host = configServerUrl.Host;
                    oauthEndpointUrlBuilder.Port = configServerUrl.Port;
                    Trace.Info($"Set oauth endpoint url's scheme://host:port component to match agent configure url's scheme://host:port: '{oauthEndpointUrlBuilder.Uri.AbsoluteUri}'.");
                }

                var credentialData = new CredentialData
                {
                    Scheme = Constants.Configuration.OAuth,
                    Data =
                    {
                        { "clientId", agent.Authorization.ClientId.ToString("D") },
                        { "authorizationUrl", agent.Authorization.AuthorizationUrl.AbsoluteUri },
                        { "oauthEndpointUrl", oauthEndpointUrlBuilder.Uri.AbsoluteUri },
                    },
                };

                // Save the negotiated OAuth credential data
                _store.SaveCredential(credentialData);
            }
            else
            {
                switch (PlatformUtil.HostOS)
                {
                    case PlatformUtil.OS.OSX:
                    case PlatformUtil.OS.Linux:
                        // Save the provided admin cred for compat with previous agent.
                        _store.SaveCredential(credProvider.CredentialData);
                        break;
                    case PlatformUtil.OS.Windows:
                        // Not supported against TFS 2015.
                        _term.WriteError(StringUtil.Loc("Tfs2015NotSupported"));
                        return;
                    default:
                        throw new NotSupportedException();
                }
            }

            // Testing agent connection, detect any protential connection issue, like local clock skew that cause OAuth token expired.
            _term.WriteLine(StringUtil.Loc("TestAgentConnection"));
            var credMgr = HostContext.GetService<ICredentialManager>();
            VssCredentials credential = credMgr.LoadCredentials();
            var agentSvr = HostContext.GetService<IAgentServer>();
            try
            {
                await agentSvr.ConnectAsync(new Uri(agentSettings.ServerUrl), credential);
            }
            catch (VssOAuthTokenRequestException ex) when (ex.Message.Contains("Current server time is"))
            {
                // there are two exception messages server send that indicate clock skew.
                // 1. The bearer token expired on {jwt.ValidTo}. Current server time is {DateTime.UtcNow}.
                // 2. The bearer token is not valid until {jwt.ValidFrom}. Current server time is {DateTime.UtcNow}.
                Trace.Error("Catch exception during test agent connection.");
                Trace.Error(ex);
                throw new InvalidOperationException(StringUtil.Loc("LocalClockSkewed"));
            }

            // We will Combine() what's stored with root.  Defaults to string a relative path
            agentSettings.WorkFolder = command.GetWork();

            // notificationPipeName for Hosted agent provisioner.
            agentSettings.NotificationPipeName = command.GetNotificationPipeName();

            agentSettings.MonitorSocketAddress = command.GetMonitorSocketAddress();

            agentSettings.NotificationSocketAddress = command.GetNotificationSocketAddress();

            agentSettings.DisableLogUploads = command.GetDisableLogUploads();

            agentSettings.AlwaysExtractTask = command.GetAlwaysExtractTask();
            
            _store.SaveSettings(agentSettings);

            if (saveProxySetting)
            {
                Trace.Info("Save proxy setting to disk.");
                (vstsProxy as VstsAgentWebProxy).SaveProxySetting();
            }

            if (saveCertSetting)
            {
                Trace.Info("Save agent cert setting to disk.");
                (agentCertManager as AgentCertificateManager).SaveCertificateSetting();
            }

            _term.WriteLine(StringUtil.Loc("SavedSettings", DateTime.UtcNow));

            bool saveRuntimeOptions = false;
            var runtimeOptions = new AgentRuntimeOptions();
            if (PlatformUtil.RunningOnWindows && command.GetGitUseSChannel())
            {
                saveRuntimeOptions = true;
                runtimeOptions.GitUseSecureChannel = true;
            }
            if (saveRuntimeOptions)
            {
                Trace.Info("Save agent runtime options to disk.");
                _store.SaveAgentRuntimeOptions(runtimeOptions);
            }

            if (PlatformUtil.RunningOnWindows)
            {
                // config windows service
                bool runAsService = command.GetRunAsService();
                if (runAsService)
                {
                    Trace.Info("Configuring to run the agent as service");
                    var serviceControlManager = HostContext.GetService<IWindowsServiceControlManager>();
                    serviceControlManager.ConfigureService(agentSettings, command);
                }
                // config auto logon
                else if (command.GetRunAsAutoLogon())
                {
                    Trace.Info("Agent is going to run as process setting up the 'AutoLogon' capability for the agent.");
                    var autoLogonConfigManager = HostContext.GetService<IAutoLogonManager>();
                    await autoLogonConfigManager.ConfigureAsync(command);
                    //Important: The machine may restart if the autologon user is not same as the current user
                    //if you are adding code after this, keep that in mind
                }
            }
            else if (PlatformUtil.RunningOnLinux)
            {
                // generate service config script for Linux
                var serviceControlManager = HostContext.GetService<ILinuxServiceControlManager>();
                serviceControlManager.GenerateScripts(agentSettings);
            }
            else if (PlatformUtil.RunningOnMacOS)
            {
                // generate service config script for macOS
                var serviceControlManager = HostContext.GetService<IMacOSServiceControlManager>();
                serviceControlManager.GenerateScripts(agentSettings);
            }
        }

        public async Task UnconfigureAsync(CommandSettings command)
        {
            ArgUtil.NotNull(command, nameof(command));
            string currentAction = string.Empty;
            try
            {
                //stop, uninstall service and remove service config file
                if (_store.IsServiceConfigured())
                {
                    currentAction = StringUtil.Loc("UninstallingService");
                    _term.WriteLine(currentAction);
                    if (PlatformUtil.RunningOnWindows)
                    {
                        var serviceControlManager = HostContext.GetService<IWindowsServiceControlManager>();
                        serviceControlManager.UnconfigureService();
                        _term.WriteLine(StringUtil.Loc("Success") + currentAction);
                    }
                    else if (PlatformUtil.RunningOnLinux)
                    {
                        // unconfig systemd service first
                        throw new InvalidOperationException(StringUtil.Loc("UnconfigureServiceDService"));
                    }
                    else if (PlatformUtil.RunningOnMacOS)
                    {
                        // unconfig macOS service first
                        throw new InvalidOperationException(StringUtil.Loc("UnconfigureOSXService"));
                    }
                }
                else
                {
                    if (PlatformUtil.RunningOnWindows)
                    {
                        //running as process, unconfigure autologon if it was configured
                        if (_store.IsAutoLogonConfigured())
                        {
                            currentAction = StringUtil.Loc("UnconfigAutologon");
                            _term.WriteLine(currentAction);
                            var autoLogonConfigManager = HostContext.GetService<IAutoLogonManager>();
                            autoLogonConfigManager.Unconfigure();
                            _term.WriteLine(StringUtil.Loc("Success") + currentAction);
                        }
                        else
                        {
                            Trace.Info("AutoLogon was not configured on the agent.");
                        }
                    }
                }

                //delete agent from the server
                currentAction = StringUtil.Loc("UnregisteringAgent");
                _term.WriteLine(currentAction);
                bool isConfigured = _store.IsConfigured();
                bool hasCredentials = _store.HasCredentials();
                if (isConfigured && hasCredentials)
                {
                    AgentSettings settings = _store.GetSettings();
                    var credentialManager = HostContext.GetService<ICredentialManager>();

                    // Get the credentials
                    var credProvider = GetCredentialProvider(command, settings.ServerUrl);
                    VssCredentials creds = credProvider.GetVssCredentials(HostContext);
                    Trace.Info("cred retrieved");

                    bool isEnvironmentVMResource = false;
                    bool isDeploymentGroup = (settings.MachineGroupId > 0) || (settings.DeploymentGroupId > 0);
                    if(!isDeploymentGroup)
                    {
                        isEnvironmentVMResource = settings.EnvironmentId > 0;
                    }

                    Trace.Info("Agent configured for deploymentGroup : {0}", isDeploymentGroup.ToString());

                    string agentType = isDeploymentGroup
                   ? Constants.Agent.AgentConfigurationProvider.DeploymentAgentConfiguration
                   : isEnvironmentVMResource
                   ? Constants.Agent.AgentConfigurationProvider.EnvironmentVMResourceConfiguration
                   : Constants.Agent.AgentConfigurationProvider.BuildReleasesAgentConfiguration;

                    var extensionManager = HostContext.GetService<IExtensionManager>();
                    IConfigurationProvider agentProvider = (extensionManager.GetExtensions<IConfigurationProvider>()).FirstOrDefault(x => x.ConfigurationProviderType == agentType);
                    ArgUtil.NotNull(agentProvider, agentType);

                    // Determine the service deployment type based on connection data. (Hosted/OnPremises)
                    bool isHostedServer = await IsHostedServer(settings.ServerUrl, creds);
                    await agentProvider.TestConnectionAsync(settings, creds, isHostedServer);

                    TaskAgent agent = await agentProvider.GetAgentAsync(settings);
                    if (agent == null)
                    {
                        _term.WriteLine(StringUtil.Loc("Skipping") + currentAction);
                    }
                    else
                    {
                        await agentProvider.DeleteAgentAsync(settings);
                        _term.WriteLine(StringUtil.Loc("Success") + currentAction);
                    }
                }
                else
                {
                    _term.WriteLine(StringUtil.Loc("MissingConfig"));
                }

                //delete credential config files
                currentAction = StringUtil.Loc("DeletingCredentials");
                _term.WriteLine(currentAction);
                if (hasCredentials)
                {
                    _store.DeleteCredential();
                    var keyManager = HostContext.GetService<IRSAKeyManager>();
                    keyManager.DeleteKey();
                    _term.WriteLine(StringUtil.Loc("Success") + currentAction);
                }
                else
                {
                    _term.WriteLine(StringUtil.Loc("Skipping") + currentAction);
                }

                //delete settings config file
                currentAction = StringUtil.Loc("DeletingSettings");
                _term.WriteLine(currentAction);
                if (isConfigured)
                {
                    // delete proxy setting
                    (HostContext.GetService<IVstsAgentWebProxy>() as VstsAgentWebProxy).DeleteProxySetting();

                    // delete agent cert setting
                    (HostContext.GetService<IAgentCertificateManager>() as AgentCertificateManager).DeleteCertificateSetting();

                    // delete agent runtime option
                    _store.DeleteAgentRuntimeOptions();

                    _store.DeleteSettings();
                    _term.WriteLine(StringUtil.Loc("Success") + currentAction);
                }
                else
                {
                    _term.WriteLine(StringUtil.Loc("Skipping") + currentAction);
                }
            }
            catch (Exception)
            {
                _term.WriteLine(StringUtil.Loc("Failed") + currentAction);
                throw;
            }
        }

        private ICredentialProvider GetCredentialProvider(CommandSettings command, string serverUrl)
        {
            Trace.Info(nameof(GetCredentialProvider));

            var credentialManager = HostContext.GetService<ICredentialManager>();
            // Get the default auth type.
            // Use PAT as long as the server uri scheme is Https and looks like a FQDN
            // Otherwise windows use Integrated, linux/mac use negotiate.
            string defaultAuth = string.Empty;
            Uri server = new Uri(serverUrl);
            if (server.Scheme == Uri.UriSchemeHttps && server.Host.Contains('.'))
            {
                defaultAuth = Constants.Configuration.PAT;
            }
            else
            {
                defaultAuth = PlatformUtil.RunningOnWindows ? Constants.Configuration.Integrated : Constants.Configuration.Negotiate;
            }

            string authType = command.GetAuth(defaultValue: defaultAuth);

            // Create the credential.
            Trace.Info("Creating credential for auth: {0}", authType);
            var provider = credentialManager.GetCredentialProvider(authType);
            if (provider.RequireInteractive && command.Unattended())
            {
                throw new NotSupportedException($"Authentication type '{authType}' is not supported for unattended configuration.");
            }

            provider.EnsureCredential(HostContext, command, serverUrl);
            return provider;
        }

        private TaskAgent UpdateExistingAgent(TaskAgent agent, RSAParameters publicKey, Dictionary<string, string> systemCapabilities)
        {
            ArgUtil.NotNull(agent, nameof(agent));
            agent.Authorization = new TaskAgentAuthorization
            {
                PublicKey = new TaskAgentPublicKey(publicKey.Exponent, publicKey.Modulus),
            };

            // update - update instead of delete so we don't lose user capabilities etc...
            agent.Version = BuildConstants.AgentPackage.Version;
            agent.OSDescription = RuntimeInformation.OSDescription;

            foreach (KeyValuePair<string, string> capability in systemCapabilities)
            {
                agent.SystemCapabilities[capability.Key] = capability.Value ?? string.Empty;
            }

            return agent;
        }

        private TaskAgent CreateNewAgent(string agentName, RSAParameters publicKey, Dictionary<string, string> systemCapabilities)
        {
            TaskAgent agent = new TaskAgent(agentName)
            {
                Authorization = new TaskAgentAuthorization
                {
                    PublicKey = new TaskAgentPublicKey(publicKey.Exponent, publicKey.Modulus),
                },
                MaxParallelism = 1,
                ProvisioningState = TaskAgentProvisioningStateConstants.Provisioned,
                Version = BuildConstants.AgentPackage.Version,
                OSDescription = RuntimeInformation.OSDescription,
            };

            foreach (KeyValuePair<string, string> capability in systemCapabilities)
            {
                agent.SystemCapabilities[capability.Key] = capability.Value ?? string.Empty;
            }

            return agent;
        }

        private void WriteSection(string message)
        {
            _term.WriteLine();
            _term.WriteLine($">> {message}:");
            _term.WriteLine();
        }

        private void CheckAgentRootDirectorySecure()
        {
            Trace.Info(nameof(CheckAgentRootDirectorySecure));

            try
            {
                string rootDirPath = HostContext.GetDirectory(WellKnownDirectory.Root);

                if (!String.IsNullOrEmpty(rootDirPath))
                {
                    // Get info about root folder
                    DirectoryInfo dirInfo = new DirectoryInfo(rootDirPath);

                    // Get directory access control list 
                    DirectorySecurity directorySecurityInfo = dirInfo.GetAccessControl();
                    AuthorizationRuleCollection dirAccessRules = directorySecurityInfo.GetAccessRules(true, true, typeof(NTAccount));


                    // Get identity reference of the BUILTIN\Users group
                    IdentityReference bulitInUsersGroup = new SecurityIdentifier(WellKnownSidType.BuiltinUsersSid, null).Translate(typeof(NTAccount));

                    // Check if BUILTIN\Users group have modify/write rights for the agent root folder
                    List<FileSystemAccessRule> potentiallyInsecureRules = dirAccessRules.OfType<FileSystemAccessRule>().AsParallel()
                                                                          .Where(rule => rule.IdentityReference == bulitInUsersGroup && (rule.FileSystemRights.HasFlag(FileSystemRights.Write) || rule.FileSystemRights.HasFlag(FileSystemRights.Modify)))
                                                                          .ToList<FileSystemAccessRule>();

                    // Notify user if there are some potentially insecure access rules for the agent root folder
                    if (potentiallyInsecureRules.Count != 0)
                    {
                        Trace.Warning("The {0} group have the following permissions to the agent root folder: ", bulitInUsersGroup.ToString());

                        potentiallyInsecureRules.ForEach(accessRule => Trace.Warning("- {0}", accessRule.FileSystemRights.ToString()));

                        _term.Write(StringUtil.Loc("agentRootFolderInsecure", bulitInUsersGroup.ToString()));
                    }
                }
                else 
                {
                    Trace.Warning("Can't get path to the agent root folder, check was skipped.");
                }
            }
            catch (Exception ex) {
                Trace.Warning("Can't check permissions for agent root folder:");
                Trace.Warning(ex.Message);
                _term.Write(StringUtil.Loc("agentRootFolderCheckError"));
            }
        }

        [System.Diagnostics.CodeAnalysis.SuppressMessage("Microsoft.Maintainability", "CA2000:Dispose objects before losing scope", MessageId = "locationServer")]
        private async Task<bool> IsHostedServer(string serverUrl, VssCredentials credentials)
        {
            // Determine the service deployment type based on connection data. (Hosted/OnPremises)
            var locationServer = HostContext.GetService<ILocationServer>();
            VssConnection connection = VssUtil.CreateConnection(new Uri(serverUrl), credentials);
            await locationServer.ConnectAsync(connection);
            try
            {
                var connectionData = await locationServer.GetConnectionDataAsync();
                Trace.Info($"Server deployment type: {connectionData.DeploymentType}");
                return connectionData.DeploymentType.HasFlag(DeploymentFlags.Hosted);
            }
            catch (Exception ex)
            {
                // Since the DeploymentType is Enum, deserialization exception means there is a new Enum member been added.
                // It's more likely to be Hosted since OnPremises is always behind and customer can update their agent if are on-prem
                Trace.Error(ex);
                return true;
            }
        }
    }
}<|MERGE_RESOLUTION|>--- conflicted
+++ resolved
@@ -121,11 +121,7 @@
 
             if (PlatformUtil.RunningOnWindows)
             { 
-<<<<<<< HEAD
                 CheckAgentRootDirectorySecure();
-=======
-                checkAgentRootDirectorySecure();
->>>>>>> 49093c77
             }
 
             Trace.Info(nameof(ConfigureAsync));
