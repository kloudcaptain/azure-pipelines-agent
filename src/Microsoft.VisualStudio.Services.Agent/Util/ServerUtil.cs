--- conflicted
+++ resolved
@@ -73,7 +73,6 @@
             return IsDeploymentTypeHostedIfDetermined();
         }
 
-<<<<<<< HEAD
         /// <summary>
         /// Returns true if server deployment type is Hosted.
         /// Determines the type if it has not been determined yet.
@@ -91,14 +90,14 @@
                 Trace.Warning(ex.Message);
                 return false;
             }
-=======
+        }
+
         [System.Diagnostics.CodeAnalysis.SuppressMessage("Microsoft.Maintainability", "CA2000:Dispose objects before losing scope", MessageId = "locationServer")]
         private async Task<Location.ConnectionData> GetConnectionData(string serverUrl, VssCredentials credentials, ILocationServer locationServer)
         {
             VssConnection connection = VssUtil.CreateConnection(new Uri(serverUrl), credentials, trace: _trace);
             await locationServer.ConnectAsync(connection);
             return await locationServer.GetConnectionDataAsync();
->>>>>>> 1adfc031
         }
     }
 }