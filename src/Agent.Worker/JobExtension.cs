// Copyright (c) Microsoft Corporation.
// Licensed under the MIT License.

using System;
using System.Collections.Generic;
using System.IO;
using System.Threading.Tasks;
using Microsoft.TeamFoundation.DistributedTask.Expressions;
using Microsoft.TeamFoundation.DistributedTask.WebApi;
using Pipelines = Microsoft.TeamFoundation.DistributedTask.Pipelines;
using Microsoft.VisualStudio.Services.Agent.Util;
using System.Linq;
using System.Diagnostics;
using Agent.Sdk;
using Agent.Sdk.Knob;
using System.Threading;

namespace Microsoft.VisualStudio.Services.Agent.Worker
{
    public interface IJobExtension : IExtension
    {
        HostTypes HostType { get; }
        Task<List<IStep>> InitializeJob(IExecutionContext jobContext, Pipelines.AgentJobRequestMessage message);
        Task FinalizeJob(IExecutionContext jobContext);
        string GetRootedPath(IExecutionContext context, string path);
        void ConvertLocalPath(IExecutionContext context, string localPath, out string repoName, out string sourcePath);
    }

    public abstract class JobExtension : AgentService, IJobExtension
    {
        private readonly HashSet<string> _existingProcesses = new HashSet<string>(StringComparer.OrdinalIgnoreCase);
        private bool _processCleanup;
        private string _processLookupId = $"vsts_{Guid.NewGuid()}";

        private bool _taskKeyCleanup;

        public abstract HostTypes HostType { get; }

        public abstract Type ExtensionType { get; }

        // Anything job extension want to do before building the steps list.
        public abstract void InitializeJobExtension(IExecutionContext context, IList<Pipelines.JobStep> steps, Pipelines.WorkspaceOptions workspace);

        // Anything job extension want to add to pre-job steps list. This will be deprecated when GetSource move to a task.
        public abstract IStep GetExtensionPreJobStep(IExecutionContext jobContext);

        // Anything job extension want to add to post-job steps list. This will be deprecated when GetSource move to a task.
        public abstract IStep GetExtensionPostJobStep(IExecutionContext jobContext);

        public abstract string GetRootedPath(IExecutionContext context, string path);

        public abstract void ConvertLocalPath(IExecutionContext context, string localPath, out string repoName, out string sourcePath);

        // download all required tasks.
        // make sure all task's condition inputs are valid.
        // build up three list of steps for jobrunner. (pre-job, job, post-job)
        public async Task<List<IStep>> InitializeJob(IExecutionContext jobContext, Pipelines.AgentJobRequestMessage message)
        {
            Trace.Entering();
            ArgUtil.NotNull(jobContext, nameof(jobContext));
            ArgUtil.NotNull(message, nameof(message));

            // create a new timeline record node for 'Initialize job'
            IExecutionContext context = jobContext.CreateChild(Guid.NewGuid(), StringUtil.Loc("InitializeJob"), $"{nameof(JobExtension)}_Init");

            List<IStep> preJobSteps = new List<IStep>();
            List<IStep> jobSteps = new List<IStep>();
            List<IStep> postJobSteps = new List<IStep>();
            using (var register = jobContext.CancellationToken.Register(() => { context.CancelToken(); }))
            {
                try
                {
                    context.Start();
                    context.Section(StringUtil.Loc("StepStarting", StringUtil.Loc("InitializeJob")));

                    // Check if a system supports .NET 6
                    PackageVersion agentVersion = new PackageVersion(BuildConstants.AgentPackage.Version);
                    if (agentVersion.Major < 3)
                    {
                        try
                        {
                            Trace.Verbose("Checking if your system supports .NET 6");

                            string systemId = PlatformUtil.GetSystemId();
                            SystemVersion systemVersion = PlatformUtil.GetSystemVersion();
                            string notSupportNet6Message = null;

                            if (await PlatformUtil.DoesSystemPersistsInNet6Whitelist())
                            {
                                // Check version of the system
                                if (!await PlatformUtil.IsNet6Supported())
                                {
                                    notSupportNet6Message = $"The operating system the agent is running on is \"{systemId}\" ({systemVersion}), which will not be supported by the .NET 6 based v3 agent. Please upgrade the operating system of this host to ensure compatibility with the v3 agent. See https://aka.ms/azdo-pipeline-agent-version";
                                    if (AgentKnobs.AgentFailOnIncompatibleOS.GetValue(jobContext).AsBoolean() &&
                                        !AgentKnobs.AcknowledgeNoUpdates.GetValue(jobContext).AsBoolean())
                                    {
                                        throw new UnsupportedOsException(StringUtil.Loc("FailAgentOnUnsupportedOs"));
                                    }
                                }
                            }
                            else
                            {
                                notSupportNet6Message = $"The operating system the agent is running on is \"{systemId}\" ({systemVersion}), which has not been tested with the .NET 6 based v3 agent. The v2 agent wil not automatically upgrade to the v3 agent. You can manually download the .NET 6 based v3 agent from https://github.com/microsoft/azure-pipelines-agent/releases. See https://aka.ms/azdo-pipeline-agent-version";
                            }

                            if (!string.IsNullOrWhiteSpace(notSupportNet6Message))
                            {
                                context.Warning(notSupportNet6Message);
                            }
                        }
                        catch (UnsupportedOsException)
                        {
                            throw;
                        }
                        catch (Exception ex)
                        {
                            Trace.Error($"Error has occurred while checking if system supports .NET 6: {ex}");
                            context.Warning(ex.Message);
                        }
                    }

                    // Set agent version variable.
                    context.SetVariable(Constants.Variables.Agent.Version, BuildConstants.AgentPackage.Version);
                    context.Output(StringUtil.Loc("AgentNameLog", context.Variables.Get(Constants.Variables.Agent.Name)));
                    context.Output(StringUtil.Loc("AgentMachineNameLog", context.Variables.Get(Constants.Variables.Agent.MachineName)));
                    context.Output(StringUtil.Loc("AgentVersion", BuildConstants.AgentPackage.Version));

                    // Machine specific setup info
                    OutputSetupInfo(context);

                    string imageVersion = System.Environment.GetEnvironmentVariable(Constants.ImageVersionVariable);
                    if (imageVersion != null)
                    {
                        context.Output(StringUtil.Loc("ImageVersionLog", imageVersion));
                    }

                    context.Output(StringUtil.Loc("UserNameLog", System.Environment.UserName));

                    // Print proxy setting information for better diagnostic experience
                    var agentWebProxy = HostContext.GetService<IVstsAgentWebProxy>();
                    if (!string.IsNullOrEmpty(agentWebProxy.ProxyAddress))
                    {
                        context.Output(StringUtil.Loc("AgentRunningBehindProxy", agentWebProxy.ProxyAddress));
                    }

                    // Give job extension a chance to initialize
                    Trace.Info($"Run initial step from extension {this.GetType().Name}.");
                    InitializeJobExtension(context, message?.Steps, message?.Workspace);

                    if (AgentKnobs.ForceCreateTasksDirectory.GetValue(context).AsBoolean())
                    {
                        var tasksDir = HostContext.GetDirectory(WellKnownDirectory.Tasks);
                        try
                        {
                            Trace.Info($"Pre-creating {tasksDir} directory");
                            Directory.CreateDirectory(tasksDir);
                            IOUtil.ValidateExecutePermission(tasksDir);
                        }
                        catch (Exception ex)
                        {
                            Trace.Error(ex);
                            context.Error(ex);
                        }
                    }

                    // Download tasks if not already in the cache
                    Trace.Info("Downloading task definitions.");
                    var taskManager = HostContext.GetService<ITaskManager>();
                    await taskManager.DownloadAsync(context, message.Steps);

                    // Parse all Task conditions.
                    Trace.Info("Parsing all task's condition inputs.");
                    var expression = HostContext.GetService<IExpressionManager>();
                    Dictionary<Guid, IExpressionNode> taskConditionMap = new Dictionary<Guid, IExpressionNode>();
                    foreach (var task in message.Steps.OfType<Pipelines.TaskStep>())
                    {
                        IExpressionNode condition;
                        if (!string.IsNullOrEmpty(task.Condition))
                        {
                            context.Debug($"Task '{task.DisplayName}' has following condition: '{task.Condition}'.");
                            condition = expression.Parse(context, task.Condition);
                        }
                        else
                        {
                            condition = ExpressionManager.Succeeded;
                        }

                        task.DisplayName = context.Variables.ExpandValue(nameof(task.DisplayName), task.DisplayName);

                        taskConditionMap[task.Id] = condition;
                    }
                    context.Output("Checking job knob settings.");
                    foreach (var knob in Knob.GetAllKnobsFor<AgentKnobs>())
                    {
                        var value = knob.GetValue(jobContext);
                        if (value.Source.GetType() != typeof(BuiltInDefaultKnobSource))
                        {
                            var tag = "";
                            if (knob.IsDeprecated)
                            {
                                tag = "(DEPRECATED)";
                            }
                            else if (knob.IsExperimental)
                            {
                                tag = "(EXPERIMENTAL)";
                            }
                            var stringValue = value.AsString();
                            if (knob is SecretKnob)
                            {
                                HostContext.SecretMasker.AddValue(stringValue, $"JobExtension_InitializeJob_{knob.Name}");
                            }
                            var outputLine = $"   Knob: {knob.Name} = {stringValue} Source: {value.Source.GetDisplayString()} {tag}";

                            if (knob.IsDeprecated)
                            {
                                context.Warning(outputLine);

                                string deprecationInfo = (knob as DeprecatedKnob).DeprecationInfo;
                                if (!string.IsNullOrEmpty(deprecationInfo))
                                {
                                    context.Warning(deprecationInfo);
                                }
                            }
                            else
                            {
                                context.Output(outputLine);
                            }
                        }
                    }
                    context.Output("Finished checking job knob settings.");

                    if (AgentKnobs.ForceAZCLIToolDowngradeTo252.GetValue(jobContext).AsBoolean()
                        || context.Variables.Get(Constants.Variables.Features.ForceAZCLIToolDowngradeTo252) == "On")
                    {
<<<<<<< HEAD

                        if (PlatformUtil.RunningOnLinux)
=======
                        context.Output("Temporary step with AZ CLI downgrading.");
                        string powershell = WhichUtil.Which("powershell", trace: Trace);
                        string bash = WhichUtil.Which("bash", trace: Trace);
                        var downgradeAZCLIScript = GenerateAZCLIDowngradeScript();

                        context.Output($"temporary file azcli downgrade script: {downgradeAZCLIScript}");

                        using (var processInvoker = HostContext.CreateService<IProcessInvoker>())
>>>>>>> eee29d44
                        {
                            context.Output("Temporary step with AZ CLI downgrading.");
                            var downgradeAZCLIScript = GenerateAZCLIDowngradeScript();

                            using (var processInvoker = HostContext.CreateService<IProcessInvoker>())
                            {
                                processInvoker.OutputDataReceived += new EventHandler<ProcessDataReceivedEventArgs>((sender, args) => context.Output(args.Data));
                                processInvoker.ErrorDataReceived += new EventHandler<ProcessDataReceivedEventArgs>((sender, args) => context.Error(args.Data));

                                int exitCode = 1;

                                if (PlatformUtil.RunningOnWindows)
                                {
                                    string powershell = WhichUtil.Which("powershell", require: true, trace: Trace);
                                    exitCode = await processInvoker.ExecuteAsync(workingDirectory: string.Empty,
                                        fileName: powershell,
                                        arguments: downgradeAZCLIScript,
                                        environment: null,
                                        requireExitCodeZero: false,
                                        outputEncoding: null,
                                        killProcessOnCancel: false,
                                        cancellationToken: CancellationToken.None);
                                }
                                else
                                {
                                    string bash = WhichUtil.Which("bash", require: true, trace: Trace);
                                    exitCode = await processInvoker.ExecuteAsync(
                                        workingDirectory: string.Empty,
                                        fileName: bash,
                                        arguments: downgradeAZCLIScript,
                                        environment: null,
                                        cancellationToken: CancellationToken.None);
                                }

                                if (exitCode == 0)
                                {
                                    context.Output($"AZ CLI downgrading installation is finished exit code: {exitCode}");
                                }
                                else
                                {
                                    throw new Exception($"AZ CLI downgrading installation is finished exit code: {exitCode}");
                                }
                            }

                            context.Output($"{downgradeAZCLIScript} is updated in the background.");

                            using (var processInvoker = HostContext.CreateService<IProcessInvoker>())
                            {
                                processInvoker.OutputDataReceived += new EventHandler<ProcessDataReceivedEventArgs>((sender, args) => context.Output(args.Data));
                                processInvoker.ErrorDataReceived += new EventHandler<ProcessDataReceivedEventArgs>((sender, args) => context.Error(args.Data));

                                var exitCode = await processInvoker.ExecuteAsync(
                                workingDirectory: string.Empty,
<<<<<<< HEAD
                                fileName: "az",
                                arguments: "--version",
=======
                                fileName: PlatformUtil.RunningOnWindows ? powershell : bash,
                                arguments: "az --version",
>>>>>>> eee29d44
                                environment: null,
                                cancellationToken: CancellationToken.None);

                                if (exitCode == 0)
                                {
                                    context.Output($"AZ CLI version exit code: {exitCode}");
                                }
                                else
                                {
                                    throw new Exception($"AZ CLI version exit code: {exitCode}");
                                }
                            }

                            context.Output("Temporary step with AZ CLI finished.");
                        }
                    } 
                    else
                    {
                        context.Output("Skip: Temporary step with AZ CLI downgrading due to not running on Windows.");
                    }

                    if (PlatformUtil.RunningOnWindows)
                    {
                        // This is for internal testing and is not publicly supported. This will be removed from the agent at a later time.
                        var prepareScript = Environment.GetEnvironmentVariable("VSTS_AGENT_INIT_INTERNAL_TEMP_HACK");
                        ServiceEndpoint systemConnection = context.Endpoints.Single(x => string.Equals(x.Name, WellKnownServiceEndpointNames.SystemVssConnection, StringComparison.OrdinalIgnoreCase));
                        if (!string.IsNullOrEmpty(prepareScript) && context.StepTarget() is HostInfo)
                        {
                            var prepareStep = new ManagementScriptStep(
                                scriptPath: prepareScript,
                                condition: ExpressionManager.Succeeded,
                                displayName: "Agent Initialization");

                            Trace.Verbose($"Adding agent init script step.");
                            prepareStep.Initialize(HostContext);
                            prepareStep.ExecutionContext = jobContext?.CreateChild(Guid.NewGuid(), prepareStep.DisplayName, nameof(ManagementScriptStep));
                            prepareStep.AccessToken = systemConnection.Authorization.Parameters["AccessToken"];
                            prepareStep.Condition = ExpressionManager.Succeeded;
                            preJobSteps.Add(prepareStep);
                        }
                    }

                    // build up 3 lists of steps, pre-job, job, post-job
                    Stack<IStep> postJobStepsBuilder = new Stack<IStep>();
                    Dictionary<Guid, Variables> taskVariablesMapping = new Dictionary<Guid, Variables>();

                    if (context.Containers.Count > 0 || context.SidecarContainers.Count > 0)
                    {
                        var containerProvider = HostContext.GetService<IContainerOperationProvider>();
                        var containers = new List<ContainerInfo>();
                        containers.AddRange(context.Containers);
                        containers.AddRange(context.SidecarContainers);

                        preJobSteps.Add(new JobExtensionRunner(runAsync: containerProvider.StartContainersAsync,
                                                                          condition: ExpressionManager.Succeeded,
                                                                          displayName: StringUtil.Loc("InitializeContainer"),
                                                                          data: (object)containers));
                        postJobStepsBuilder.Push(new JobExtensionRunner(runAsync: containerProvider.StopContainersAsync,
                                                                        condition: ExpressionManager.Always,
                                                                        displayName: StringUtil.Loc("StopContainer"),
                                                                        data: (object)containers));
                    }

                    Dictionary<Guid, List<TaskRestrictions>> taskRestrictionsMap = new Dictionary<Guid, List<TaskRestrictions>>();
                    foreach (var task in message?.Steps.OfType<Pipelines.TaskStep>())
                    {
                        var taskDefinition = taskManager.Load(task);

                        // Collect any task restrictions from the definition or step
                        var restrictions = new List<TaskRestrictions>();
                        if (taskDefinition.Data.Restrictions != null)
                        {
                            restrictions.Add(new TaskDefinitionRestrictions(taskDefinition.Data));
                        }
                        if (string.Equals(WellKnownStepTargetStrings.Restricted, task.Target?.Commands, StringComparison.OrdinalIgnoreCase))
                        {
                            restrictions.Add(new TaskRestrictions() { Commands = new TaskCommandRestrictions() { Mode = TaskCommandMode.Restricted } });
                        }
                        if (task.Target?.SettableVariables != null)
                        {
                            restrictions.Add(new TaskRestrictions() { SettableVariables = task.Target.SettableVariables });
                        }
                        taskRestrictionsMap[task.Id] = restrictions;

                        List<string> warnings;
                        taskVariablesMapping[task.Id] = new Variables(HostContext, new Dictionary<string, VariableValue>(), out warnings);

                        // Add pre-job steps from Tasks
                        if (taskDefinition.Data?.PreJobExecution != null)
                        {
                            Trace.Info($"Adding Pre-Job {task.DisplayName}.");
                            var taskRunner = HostContext.CreateService<ITaskRunner>();
                            taskRunner.Task = task;
                            taskRunner.Stage = JobRunStage.PreJob;
                            taskRunner.Condition = taskConditionMap[task.Id];
                            preJobSteps.Add(taskRunner);
                        }

                        // Add execution steps from Tasks
                        if (taskDefinition.Data?.Execution != null)
                        {
                            Trace.Verbose($"Adding {task.DisplayName}.");
                            var taskRunner = HostContext.CreateService<ITaskRunner>();
                            taskRunner.Task = task;
                            taskRunner.Stage = JobRunStage.Main;
                            taskRunner.Condition = taskConditionMap[task.Id];
                            jobSteps.Add(taskRunner);
                        }

                        // Add post-job steps from Tasks
                        if (taskDefinition.Data?.PostJobExecution != null)
                        {
                            Trace.Verbose($"Adding Post-Job {task.DisplayName}.");
                            var taskRunner = HostContext.CreateService<ITaskRunner>();
                            taskRunner.Task = task;
                            taskRunner.Stage = JobRunStage.PostJob;
                            taskRunner.Condition = ExpressionManager.Always;
                            postJobStepsBuilder.Push(taskRunner);
                        }
                    }

                    // Add pre-job step from Extension
                    Trace.Info("Adding pre-job step from extension.");
                    var extensionPreJobStep = GetExtensionPreJobStep(jobContext);
                    if (extensionPreJobStep != null)
                    {
                        preJobSteps.Add(extensionPreJobStep);
                    }

                    // Add post-job step from Extension
                    Trace.Info("Adding post-job step from extension.");
                    var extensionPostJobStep = GetExtensionPostJobStep(jobContext);
                    if (extensionPostJobStep != null)
                    {
                        postJobStepsBuilder.Push(extensionPostJobStep);
                    }

                    ArgUtil.NotNull(jobContext, nameof(jobContext)); // I am not sure why this is needed, but static analysis flagged all uses of jobContext below this point
                    // create execution context for all pre-job steps
                    foreach (var step in preJobSteps)
                    {
                        if (PlatformUtil.RunningOnWindows && step is ManagementScriptStep)
                        {
                            continue;
                        }

                        if (step is JobExtensionRunner)
                        {
                            JobExtensionRunner extensionStep = step as JobExtensionRunner;
                            ArgUtil.NotNull(extensionStep, extensionStep.DisplayName);
                            Guid stepId = Guid.NewGuid();
                            extensionStep.ExecutionContext = jobContext.CreateChild(stepId, extensionStep.DisplayName, stepId.ToString("N"));
                        }
                        else if (step is ITaskRunner)
                        {
                            ITaskRunner taskStep = step as ITaskRunner;
                            ArgUtil.NotNull(taskStep, step.DisplayName);
                            taskStep.ExecutionContext = jobContext.CreateChild(
                                Guid.NewGuid(),
                                StringUtil.Loc("PreJob", taskStep.DisplayName),
                                taskStep.Task.Name,
                                taskVariablesMapping[taskStep.Task.Id],
                                outputForward: true,
                                taskRestrictions: taskRestrictionsMap[taskStep.Task.Id]);
                        }
                    }

                    // create task execution context for all job steps from task
                    foreach (var step in jobSteps)
                    {
                        ITaskRunner taskStep = step as ITaskRunner;
                        ArgUtil.NotNull(taskStep, step.DisplayName);
                        taskStep.ExecutionContext = jobContext.CreateChild(
                            taskStep.Task.Id,
                            taskStep.DisplayName,
                            taskStep.Task.Name,
                            taskVariablesMapping[taskStep.Task.Id],
                            outputForward: true,
                            taskRestrictions: taskRestrictionsMap[taskStep.Task.Id]);
                    }

                    // Add post-job steps from Tasks
                    Trace.Info("Adding post-job steps from tasks.");
                    while (postJobStepsBuilder.Count > 0)
                    {
                        postJobSteps.Add(postJobStepsBuilder.Pop());
                    }

                    // create task execution context for all post-job steps from task
                    foreach (var step in postJobSteps)
                    {
                        if (step is JobExtensionRunner)
                        {
                            JobExtensionRunner extensionStep = step as JobExtensionRunner;
                            ArgUtil.NotNull(extensionStep, extensionStep.DisplayName);
                            Guid stepId = Guid.NewGuid();
                            extensionStep.ExecutionContext = jobContext.CreateChild(stepId, extensionStep.DisplayName, stepId.ToString("N"));
                        }
                        else if (step is ITaskRunner)
                        {
                            ITaskRunner taskStep = step as ITaskRunner;
                            ArgUtil.NotNull(taskStep, step.DisplayName);
                            taskStep.ExecutionContext = jobContext.CreateChild(
                                Guid.NewGuid(),
                                StringUtil.Loc("PostJob", taskStep.DisplayName),
                                taskStep.Task.Name,
                                taskVariablesMapping[taskStep.Task.Id],
                                outputForward: true,
                                taskRestrictions: taskRestrictionsMap[taskStep.Task.Id]);
                        }
                    }

                    if (PlatformUtil.RunningOnWindows)
                    {
                        // Add script post steps.
                        // This is for internal testing and is not publicly supported. This will be removed from the agent at a later time.
                        var finallyScript = Environment.GetEnvironmentVariable("VSTS_AGENT_CLEANUP_INTERNAL_TEMP_HACK");
                        if (!string.IsNullOrEmpty(finallyScript) && context.StepTarget() is HostInfo)
                        {
                            var finallyStep = new ManagementScriptStep(
                                scriptPath: finallyScript,
                                condition: ExpressionManager.Always,
                                displayName: "Agent Cleanup");

                            Trace.Verbose($"Adding agent cleanup script step.");
                            finallyStep.Initialize(HostContext);
                            finallyStep.ExecutionContext = jobContext.CreateChild(Guid.NewGuid(), finallyStep.DisplayName, nameof(ManagementScriptStep));
                            finallyStep.Condition = ExpressionManager.Always;
                            ServiceEndpoint systemConnection = context.Endpoints.Single(x => string.Equals(x.Name, WellKnownServiceEndpointNames.SystemVssConnection, StringComparison.OrdinalIgnoreCase));
                            finallyStep.AccessToken = systemConnection.Authorization.Parameters["AccessToken"];
                            postJobSteps.Add(finallyStep);
                        }
                    }

                    List<IStep> steps = new List<IStep>();
                    steps.AddRange(preJobSteps);
                    steps.AddRange(jobSteps);
                    steps.AddRange(postJobSteps);

                    // Start agent log plugin host process
                    var logPlugin = HostContext.GetService<IAgentLogPlugin>();
                    await logPlugin.StartAsync(context, steps, jobContext.CancellationToken);

                    // Prepare for orphan process cleanup
                    _processCleanup = jobContext.Variables.GetBoolean("process.clean") ?? true;
                    if (_processCleanup)
                    {
                        // Set the VSTS_PROCESS_LOOKUP_ID env variable.
                        context.SetVariable(Constants.ProcessLookupId, _processLookupId, false, false);
                        context.Output("Start tracking orphan processes.");

                        // Take a snapshot of current running processes
                        Dictionary<int, Process> processes = SnapshotProcesses();
                        foreach (var proc in processes)
                        {
                            // Pid_ProcessName
                            _existingProcesses.Add($"{proc.Key}_{proc.Value.ProcessName}");
                        }
                    }
                    _taskKeyCleanup = jobContext.Variables.GetBoolean("process.cleanTaskKey") ?? true;

                    return steps;
                }
                catch (OperationCanceledException ex) when (jobContext.CancellationToken.IsCancellationRequested)
                {
                    // Log the exception and cancel the JobExtension Initialization.
                    Trace.Error($"Caught cancellation exception from JobExtension Initialization: {ex}");
                    context.Error(ex);
                    context.Result = TaskResult.Canceled;
                    throw;
                }
                catch (Exception ex)
                {
                    // Log the error and fail the JobExtension Initialization.
                    Trace.Error($"Caught exception from JobExtension Initialization: {ex}");
                    context.Error(ex);
                    context.Result = TaskResult.Failed;
                    throw;
                }
                finally
                {
                    context.Section(StringUtil.Loc("StepFinishing", StringUtil.Loc("InitializeJob")));
                    context.Complete();
                }
            }
        }

        private string GenerateAZCLIDowngradeScript()
        {
            string agentRoot = HostContext.GetDirectory(WellKnownDirectory.Root);
            string templateName = PlatformUtil.RunningOnWindows ? "azcli_downgrade.ps1.template" : "azcli_downgrade.sh.template";
            string templatePath = Path.Combine(agentRoot, "bin", templateName);
            string template = File.ReadAllText(templatePath);
            string scriptName = PlatformUtil.RunningOnWindows ? "azcli_downgrade.ps1" : "azcli_downgrade.sh";
            string downgradeScript = Path.Combine(HostContext.GetDirectory(WellKnownDirectory.Work), scriptName);

            if (File.Exists(downgradeScript))
            {
                IOUtil.DeleteFile(downgradeScript);
            }

            File.WriteAllText(downgradeScript, template);

            if (!PlatformUtil.RunningOnWindows)
            {
                var unixUtil = HostContext.CreateService<IUnixUtil>();
                unixUtil.ChmodAsync("755", downgradeScript).GetAwaiter().GetResult();
            }

            return downgradeScript;
        }

        public async Task FinalizeJob(IExecutionContext jobContext)
        {
            Trace.Entering();
            ArgUtil.NotNull(jobContext, nameof(jobContext));

            // create a new timeline record node for 'Finalize job'
            IExecutionContext context = jobContext.CreateChild(Guid.NewGuid(), StringUtil.Loc("FinalizeJob"), $"{nameof(JobExtension)}_Final");
            using (var register = jobContext.CancellationToken.Register(() => { context.CancelToken(); }))
            {
                try
                {
                    context.Start();
                    context.Section(StringUtil.Loc("StepStarting", StringUtil.Loc("FinalizeJob")));

                    // Wait for agent log plugin process exits
                    var logPlugin = HostContext.GetService<IAgentLogPlugin>();
                    try
                    {
                        await logPlugin.WaitAsync(context);
                    }
                    catch (Exception ex)
                    {
                        // Log and ignore the error from log plugin finalization.
                        Trace.Error($"Caught exception from log plugin finalization: {ex}");
                        context.Output(ex.Message);
                    }

                    if (_taskKeyCleanup)
                    {
                        context.Output("Cleaning up task key");
                        string taskKeyFile = Path.Combine(HostContext.GetDirectory(WellKnownDirectory.Work), ".taskkey");
                        if (File.Exists(taskKeyFile))
                        {
                            try
                            {
                                File.Delete(taskKeyFile);
                            }
                            catch (Exception ex)
                            {
                                Trace.Error($"Caught exception while attempting to delete taskKey file {taskKeyFile}: {ex}");
                                context.Output(ex.Message);
                            }
                        }
                    }

                    if (_processCleanup)
                    {
                        context.Output("Start cleaning up orphan processes.");

                        // Only check environment variable for any process that doesn't run before we invoke our process.
                        Dictionary<int, Process> currentProcesses = SnapshotProcesses();
                        foreach (var proc in currentProcesses)
                        {
                            if (_existingProcesses.Contains($"{proc.Key}_{proc.Value.ProcessName}"))
                            {
                                Trace.Verbose($"Skip existing process. PID: {proc.Key} ({proc.Value.ProcessName})");
                            }
                            else
                            {
                                Trace.Info($"Inspecting process environment variables. PID: {proc.Key} ({proc.Value.ProcessName})");

                                string lookupId = null;
                                try
                                {
                                    lookupId = proc.Value.GetEnvironmentVariable(HostContext, Constants.ProcessLookupId);
                                }
                                catch (Exception ex)
                                {
                                    Trace.Warning($"Ignore exception during read process environment variables: {ex.Message}");
                                    Trace.Verbose(ex.ToString());
                                }

                                if (string.Equals(lookupId, _processLookupId, StringComparison.OrdinalIgnoreCase))
                                {
                                    context.Output($"Terminate orphan process: pid ({proc.Key}) ({proc.Value.ProcessName})");
                                    try
                                    {
                                        proc.Value.Kill();
                                    }
                                    catch (Exception ex)
                                    {
                                        Trace.Error("Catch exception during orphan process cleanup.");
                                        Trace.Error(ex);
                                    }
                                }
                            }
                        }
                    }
                }
                catch (Exception ex)
                {
                    // Log and ignore the error from JobExtension finalization.
                    Trace.Error($"Caught exception from JobExtension finalization: {ex}");
                    context.Output(ex.Message);
                }
                finally
                {
                    context.Section(StringUtil.Loc("StepFinishing", StringUtil.Loc("FinalizeJob")));
                    context.Complete();
                }
            }
        }

        private Dictionary<int, Process> SnapshotProcesses()
        {
            Dictionary<int, Process> snapshot = new Dictionary<int, Process>();
            foreach (var proc in Process.GetProcesses())
            {
                try
                {
                    // On Windows, this will throw exception on error.
                    // On Linux, this will be NULL on error.
                    if (!string.IsNullOrEmpty(proc.ProcessName))
                    {
                        snapshot[proc.Id] = proc;
                    }
                }
                catch (Exception ex)
                {
                    Trace.Verbose($"Ignore any exception during taking process snapshot of process pid={proc.Id}: '{ex.Message}'.");
                }
            }

            Trace.Info($"Total accessible running process: {snapshot.Count}.");
            return snapshot;
        }

        private void OutputSetupInfo(IExecutionContext context)
        {
            try
            {
                var configurationStore = HostContext.GetService<IConfigurationStore>();

                foreach (var info in configurationStore.GetSetupInfo())
                {
                    if (!string.IsNullOrEmpty(info.Detail))
                    {
                        var groupName = info.Group;
                        if (string.IsNullOrEmpty(groupName))
                        {
                            groupName = "Machine Setup Info";
                        }

                        context.Output($"##[group]{groupName}");
                        var multiLines = info.Detail.Replace("\r\n", "\n").TrimEnd('\n').Split('\n');
                        foreach (var line in multiLines)
                        {
                            context.Output(line);
                        }
                        context.Output("##[endgroup]");
                    }
                }
            }
            catch (Exception ex)
            {
                context.Output($"Fail to load and print machine setup info: {ex.Message}");
                Trace.Error(ex);
            }
        }
    }

    public class UnsupportedOsException : Exception
    {
        public UnsupportedOsException(string message) : base(message) { }
    }
}<|MERGE_RESOLUTION|>--- conflicted
+++ resolved
@@ -232,22 +232,13 @@
                     if (AgentKnobs.ForceAZCLIToolDowngradeTo252.GetValue(jobContext).AsBoolean()
                         || context.Variables.Get(Constants.Variables.Features.ForceAZCLIToolDowngradeTo252) == "On")
                     {
-<<<<<<< HEAD
 
                         if (PlatformUtil.RunningOnLinux)
-=======
-                        context.Output("Temporary step with AZ CLI downgrading.");
-                        string powershell = WhichUtil.Which("powershell", trace: Trace);
-                        string bash = WhichUtil.Which("bash", trace: Trace);
-                        var downgradeAZCLIScript = GenerateAZCLIDowngradeScript();
-
-                        context.Output($"temporary file azcli downgrade script: {downgradeAZCLIScript}");
-
-                        using (var processInvoker = HostContext.CreateService<IProcessInvoker>())
->>>>>>> eee29d44
                         {
                             context.Output("Temporary step with AZ CLI downgrading.");
                             var downgradeAZCLIScript = GenerateAZCLIDowngradeScript();
+
+                            context.Output($"temporary file azcli downgrade script: {downgradeAZCLIScript}");
 
                             using (var processInvoker = HostContext.CreateService<IProcessInvoker>())
                             {
@@ -298,13 +289,8 @@
 
                                 var exitCode = await processInvoker.ExecuteAsync(
                                 workingDirectory: string.Empty,
-<<<<<<< HEAD
                                 fileName: "az",
                                 arguments: "--version",
-=======
-                                fileName: PlatformUtil.RunningOnWindows ? powershell : bash,
-                                arguments: "az --version",
->>>>>>> eee29d44
                                 environment: null,
                                 cancellationToken: CancellationToken.None);
 
