--- conflicted
+++ resolved
@@ -30,19 +30,9 @@
             context.LogVerbose("Finishing...");
 
             m_trace.Info("Job id {0}", message.JobId);
-<<<<<<< HEAD
+            await Task.Yield();
             return 0;
-        }        
-=======
-            await Task.Yield();
-            m_finishedSignal.Release();
         }
-
-        public Task WaitToFinish(IHostContext context)
-        {
-            return m_finishedSignal.WaitAsync(context.CancellationToken);
-        }
->>>>>>> bd333871
 
         private IHostContext m_hostContext;
         private readonly TraceSource m_trace;        
