﻿using System;
using System.Diagnostics;
using Microsoft.VisualStudio.Services.Agent;
using System.Threading.Tasks;
using System.Threading;
using Microsoft.TeamFoundation.DistributedTask.WebApi;

namespace Microsoft.VisualStudio.Services.Agent.Worker
{
    public static class Program
    {
        public static Int32 Main(string[] args)
        {
            return RunAsync(args).GetAwaiter().GetResult();
        }        

        public static async Task<Int32> RunAsync(string[] args)
        {
            using (HostContext hc = new HostContext("Worker"))
            {
                Console.WriteLine("Hello Worker!");

#if OS_WINDOWS
                Console.WriteLine("Hello Windows");
#endif

#if OS_OSX
            Console.WriteLine("Hello OSX");
#endif

#if OS_LINUX
            Console.WriteLine("Hello Linux");
#endif

<<<<<<< HEAD
                TraceSource m_trace = hc.Trace["WorkerProcess"];
                m_trace.Info("Info Hello Worker!");
                m_trace.Warning("Warning Hello Worker!");
                m_trace.Error("Error Hello Worker!");
                m_trace.Verbose("Verbos Hello Worker!");

                //JobRunner jobRunner = new JobRunner(hc);
                //jobRunner.Run();

                JobRunner jobRunner = null;
                Func<CancellationToken, JobCancelMessage, Task> cancelHandler = (token, message) =>
                {
                    hc.CancellationTokenSource.Cancel();
                    return Task.CompletedTask;
                };

                Func<CancellationToken, JobRequestMessage, Task> newRequestHandler = async (token, message) =>
                {
                    await jobRunner.Run(message);
                };

                try {
                    if (null != args && 3 == args.Length && "spawnclient".Equals(args[0].ToLower()))
                    {
                        using (var channel = hc.GetService<IProcessChannel>())
                        {
                            channel.JobRequestMessageReceived += newRequestHandler;
                            channel.JobCancelMessageReceived += cancelHandler;
                            jobRunner = new JobRunner(hc);
                            channel.StartClient(args[1], args[2]);
                            await jobRunner.WaitToFinish(hc);
                            channel.JobRequestMessageReceived -= newRequestHandler;
                            channel.JobCancelMessageReceived -= cancelHandler;
                            await channel.Stop();
                        }
                    }
                }
                catch (Exception ex)
                {
                    m_trace.Error(ex);
                    return 1;
                }
            }
            return 0;
=======
            TraceSource m_trace = hc.GetTrace("WorkerProcess");
            m_trace.Info("Info Hello Worker!");
            m_trace.Warning("Warning Hello Worker!");
            m_trace.Error("Error Hello Worker!");
            m_trace.Verbose("Verbos Hello Worker!");
            
            JobRunner jobRunner = new JobRunner(hc);
            jobRunner.Run();
            
            hc.Dispose();
>>>>>>> 485c286c
        }
    }
}<|MERGE_RESOLUTION|>--- conflicted
+++ resolved
@@ -25,22 +25,18 @@
 #endif
 
 #if OS_OSX
-            Console.WriteLine("Hello OSX");
+                Console.WriteLine("Hello OSX");
 #endif
 
 #if OS_LINUX
-            Console.WriteLine("Hello Linux");
+                Console.WriteLine("Hello Linux");
 #endif
 
-<<<<<<< HEAD
-                TraceSource m_trace = hc.Trace["WorkerProcess"];
+                TraceSource m_trace =  hc.GetTrace("WorkerProcess");
                 m_trace.Info("Info Hello Worker!");
                 m_trace.Warning("Warning Hello Worker!");
                 m_trace.Error("Error Hello Worker!");
                 m_trace.Verbose("Verbos Hello Worker!");
-
-                //JobRunner jobRunner = new JobRunner(hc);
-                //jobRunner.Run();
 
                 JobRunner jobRunner = null;
                 Func<CancellationToken, JobCancelMessage, Task> cancelHandler = (token, message) =>
@@ -77,18 +73,6 @@
                 }
             }
             return 0;
-=======
-            TraceSource m_trace = hc.GetTrace("WorkerProcess");
-            m_trace.Info("Info Hello Worker!");
-            m_trace.Warning("Warning Hello Worker!");
-            m_trace.Error("Error Hello Worker!");
-            m_trace.Verbose("Verbos Hello Worker!");
-            
-            JobRunner jobRunner = new JobRunner(hc);
-            jobRunner.Run();
-            
-            hc.Dispose();
->>>>>>> 485c286c
         }
     }
 }