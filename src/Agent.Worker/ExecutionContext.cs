// Copyright (c) Microsoft Corporation.
// Licensed under the MIT License.

using Agent.Sdk;
using Agent.Sdk.Knob;
using System;
using System.Collections.Generic;
using System.Collections.Specialized;
using System.IO;
using System.Linq;
using System.Threading;
using System.Threading.Tasks;
using System.Web;
using Microsoft.VisualStudio.Services.WebApi;
using Microsoft.TeamFoundation.DistributedTask.WebApi;
using Pipelines = Microsoft.TeamFoundation.DistributedTask.Pipelines;
using Microsoft.VisualStudio.Services.Agent.Util;

namespace Microsoft.VisualStudio.Services.Agent.Worker
{
    public class ExecutionContextType
    {
        public static string Job = "Job";
        public static string Task = "Task";
    }

    [ServiceLocator(Default = typeof(ExecutionContext))]
    public interface IExecutionContext : IAgentService, IKnobValueContext
    {
        Guid Id { get; }
        Task ForceCompleted { get; }
        TaskResult? Result { get; set; }
        string ResultCode { get; set; }
        TaskResult? CommandResult { get; set; }
        CancellationToken CancellationToken { get; }
        List<ServiceEndpoint> Endpoints { get; }
        List<SecureFile> SecureFiles { get; }
        List<Pipelines.RepositoryResource> Repositories { get; }
        Dictionary<string, string> JobSettings { get; }

        PlanFeatures Features { get; }
        Variables Variables { get; }
        Variables TaskVariables { get; }
        HashSet<string> OutputVariables { get; }
        List<IAsyncCommandContext> AsyncCommands { get; }
        List<string> PrependPath { get; }
        List<ContainerInfo> Containers { get; }
        List<ContainerInfo> SidecarContainers { get; }
        List<TaskRestrictions> Restrictions { get; }

        // Initialize
        void InitializeJob(Pipelines.AgentJobRequestMessage message, CancellationToken token);
        void CancelToken();
        IExecutionContext CreateChild(Guid recordId, string displayName, string refName, Variables taskVariables = null, bool outputForward = false, List<TaskRestrictions> taskRestrictions = null);

        // logging
        bool WriteDebug { get; }
        long Write(string tag, string message, bool canMaskSecrets = true);
        void QueueAttachFile(string type, string name, string filePath);
        ITraceWriter GetTraceWriter();

        // timeline record update methods
        void Start(string currentOperation = null);
        TaskResult Complete(TaskResult? result = null, string currentOperation = null, string resultCode = null);
        void SetVariable(string name, string value, bool isSecret = false, bool isOutput = false, bool isFilePath = false, bool isReadOnly = false);
        void SetTimeout(TimeSpan? timeout);
        void AddIssue(Issue issue);
        void Progress(int percentage, string currentOperation = null);
        void UpdateDetailTimelineRecord(TimelineRecord record);

        // others
        void ForceTaskComplete();
        string TranslateToHostPath(string path);
        ExecutionTargetInfo StepTarget();
        void SetStepTarget(Pipelines.StepTarget target);
        string TranslatePathForStepTarget(string val);
        IHostContext GetHostContext();
        /// <summary>
        /// Re-initializes force completed - between next retry attempt
        /// </summary>
        /// <returns></returns>
        void ReInitializeForceCompleted();
        /// <summary>
        /// Cancel force task completion between retry attempts
        /// </summary>
        /// <returns></returns>
        void CancelForceTaskCompletion();
    }

    public sealed class ExecutionContext : AgentService, IExecutionContext, IDisposable
    {
        private const int _maxIssueCount = 10;

        private readonly TimelineRecord _record = new TimelineRecord();
        private readonly Dictionary<Guid, TimelineRecord> _detailRecords = new Dictionary<Guid, TimelineRecord>();
        private readonly object _loggerLock = new object();
        private readonly List<IAsyncCommandContext> _asyncCommands = new List<IAsyncCommandContext>();
        private readonly HashSet<string> _outputvariables = new HashSet<string>(StringComparer.OrdinalIgnoreCase);
        private readonly List<TaskRestrictions> _restrictions = new List<TaskRestrictions>();
        private readonly string _buildLogsFolderName = "buildlogs";
        private IAgentLogPlugin _logPlugin;
        private IPagingLogger _logger;
        private IJobServerQueue _jobServerQueue;
        private IExecutionContext _parentExecutionContext;
        private bool _outputForward = false;
        private Guid _mainTimelineId;
        private Guid _detailTimelineId;
        private int _childTimelineRecordOrder = 0;
        private CancellationTokenSource _cancellationTokenSource;
        private CancellationTokenSource _forceCompleteCancellationTokenSource = new CancellationTokenSource();
        private TaskCompletionSource<int> _forceCompleted = new TaskCompletionSource<int>();
        private bool _throttlingReported = false;
        private ExecutionTargetInfo _defaultStepTarget;
        private ExecutionTargetInfo _currentStepTarget;
        private bool _disableLogUploads;
        private string _buildLogsFolderPath;
        private string _buildLogsFile;
        private FileStream _buildLogsData;
        private StreamWriter _buildLogsWriter;

        // only job level ExecutionContext will track throttling delay.
        private long _totalThrottlingDelayInMilliseconds = 0;

        public Guid Id => _record.Id;
        public Task ForceCompleted => _forceCompleted.Task;
        public CancellationToken CancellationToken => _cancellationTokenSource.Token;
        public CancellationToken ForceCompleteCancellationToken => _forceCompleteCancellationTokenSource.Token;
        public List<ServiceEndpoint> Endpoints { get; private set; }
        public List<SecureFile> SecureFiles { get; private set; }
        public List<Pipelines.RepositoryResource> Repositories { get; private set; }
        public Dictionary<string, string> JobSettings { get; private set; }
        public Variables Variables { get; private set; }
        public Variables TaskVariables { get; private set; }
        public HashSet<string> OutputVariables => _outputvariables;
        public bool WriteDebug { get; private set; }
        public List<string> PrependPath { get; private set; }
        public List<ContainerInfo> Containers { get; private set; }
        public List<ContainerInfo> SidecarContainers { get; private set; }
        public List<TaskRestrictions> Restrictions => _restrictions;
        public List<IAsyncCommandContext> AsyncCommands => _asyncCommands;

        public TaskResult? Result
        {
            get
            {
                return _record.Result;
            }
            set
            {
                _record.Result = value;
            }
        }

        public TaskResult? CommandResult { get; set; }

        private string ContextType => _record.RecordType;

        public string ResultCode
        {
            get
            {
                return _record.ResultCode;
            }
            set
            {
                _record.ResultCode = value;
            }
        }

        public PlanFeatures Features { get; private set; }

        public override void Initialize(IHostContext hostContext)
        {
            base.Initialize(hostContext);

            _disableLogUploads = HostContext.GetService<IConfigurationStore>().GetSettings().DisableLogUploads;

            if (_disableLogUploads)
            {
                _buildLogsFolderPath = Path.Combine(hostContext.GetDiagDirectory(), _buildLogsFolderName);
                Directory.CreateDirectory(_buildLogsFolderPath);
            }

            _jobServerQueue = HostContext.GetService<IJobServerQueue>();
        }

        public void CancelToken()
        {
            _cancellationTokenSource.Cancel();
        }

        public void ForceTaskComplete()
        {
            Trace.Info("Force finish current task in 5 sec.");
            Task.Run(async () =>
            {
                await Task.Delay(TimeSpan.FromSeconds(5), ForceCompleteCancellationToken);
                if (!ForceCompleteCancellationToken.IsCancellationRequested)
                {
                    _forceCompleted?.TrySetResult(1);
                }
            });
        }

        public void CancelForceTaskCompletion()
        {
            Trace.Info($"Forced completion canceled");
            this._forceCompleteCancellationTokenSource.Cancel();
        }

        [System.Diagnostics.CodeAnalysis.SuppressMessage("Microsoft.Naming", "CA1721: Property names should not match get methods")]
        public IHostContext GetHostContext()
        {
            return HostContext;
        }

        public IExecutionContext CreateChild(Guid recordId, string displayName, string refName, Variables taskVariables = null, bool outputForward = false, List<TaskRestrictions> taskRestrictions = null)
        {
            Trace.Entering();

            var child = new ExecutionContext();
            child.Initialize(HostContext);
            child.Features = Features;
            child.Variables = Variables;
            child.Endpoints = Endpoints;
            child.Repositories = Repositories;
            child.JobSettings = JobSettings;
            child.SecureFiles = SecureFiles;
            child.TaskVariables = taskVariables;
            child._cancellationTokenSource = new CancellationTokenSource();
            child.WriteDebug = WriteDebug;
            child._parentExecutionContext = this;
            child.PrependPath = PrependPath;
            child.Containers = Containers;
            child.SidecarContainers = SidecarContainers;
            child._outputForward = outputForward;
            child._defaultStepTarget = _defaultStepTarget;
            child._currentStepTarget = _currentStepTarget;

            if (taskRestrictions != null)
            {
                child.Restrictions.AddRange(taskRestrictions);
            }

            child.InitializeTimelineRecord(_mainTimelineId, recordId, _record.Id, ExecutionContextType.Task, displayName, refName, ++_childTimelineRecordOrder);

            child._logger = HostContext.CreateService<IPagingLogger>();
            child._logger.Setup(_mainTimelineId, recordId);

            return child;
        }

        public void Start(string currentOperation = null)
        {
            _record.CurrentOperation = currentOperation ?? _record.CurrentOperation;
            _record.StartTime = DateTime.UtcNow;
            _record.State = TimelineRecordState.InProgress;

            _jobServerQueue.QueueTimelineRecordUpdate(_mainTimelineId, _record);

            if (_disableLogUploads)
            {
                var buildLogsJobFolder = Path.Combine(_buildLogsFolderPath, _mainTimelineId.ToString());
                Directory.CreateDirectory(buildLogsJobFolder);

                _buildLogsFile = Path.Combine(buildLogsJobFolder, $"{_record.Name}-{_record.Id.ToString()}.log");
                _buildLogsData = new FileStream(_buildLogsFile, FileMode.CreateNew);
                _buildLogsWriter = new StreamWriter(_buildLogsData, System.Text.Encoding.UTF8);

                _logger.Write(StringUtil.Loc("BuildLogsMessage", _buildLogsFile));
            }
        }

        public TaskResult Complete(TaskResult? result = null, string currentOperation = null, string resultCode = null)
        {
            if (result != null)
            {
                Result = result;
            }

            if (_disableLogUploads)
            {
                _buildLogsWriter.Flush();
                _buildLogsData.Flush();
                //The StreamWriter object calls Dispose() on the provided Stream object when StreamWriter.Dispose is called.
                _buildLogsWriter.Dispose();
                _buildLogsWriter = null;
                _buildLogsData.Dispose();
                _buildLogsData = null;
            }

            // report total delay caused by server throttling.
            if (_totalThrottlingDelayInMilliseconds > 0)
            {
                this.Warning(StringUtil.Loc("TotalThrottlingDelay", TimeSpan.FromMilliseconds(_totalThrottlingDelayInMilliseconds).TotalSeconds));
            }

            if (!AgentKnobs.DisableDrainQueuesAfterTask.GetValue(this).AsBoolean())
            {
                _jobServerQueue.ForceDrainWebConsoleQueue = true;
                _jobServerQueue.ForceDrainTimelineQueue = true;
            }

            _record.CurrentOperation = currentOperation ?? _record.CurrentOperation;
            _record.ResultCode = resultCode ?? _record.ResultCode;
            _record.FinishTime = DateTime.UtcNow;
            _record.PercentComplete = 100;
            _record.Result = _record.Result ?? TaskResult.Succeeded;
            _record.State = TimelineRecordState.Completed;

            _jobServerQueue.QueueTimelineRecordUpdate(_mainTimelineId, _record);

            // complete all detail timeline records.
            if (_detailTimelineId != Guid.Empty && _detailRecords.Count > 0)
            {
                foreach (var record in _detailRecords)
                {
                    record.Value.FinishTime = record.Value.FinishTime ?? DateTime.UtcNow;
                    record.Value.PercentComplete = record.Value.PercentComplete ?? 100;
                    record.Value.Result = record.Value.Result ?? TaskResult.Succeeded;
                    record.Value.State = TimelineRecordState.Completed;

                    _jobServerQueue.QueueTimelineRecordUpdate(_detailTimelineId, record.Value);
                }
            }

            _cancellationTokenSource?.Dispose();

            _logger.End();

            return Result.Value;
        }

        public void SetVariable(string name, string value, bool isSecret = false, bool isOutput = false, bool isFilePath = false, bool isReadOnly = false)
        {
            ArgUtil.NotNullOrEmpty(name, nameof(name));

            if (isOutput || OutputVariables.Contains(name))
            {
                _record.Variables[name] = new VariableValue()
                {
                    Value = value,
                    IsSecret = isSecret
                };
                _jobServerQueue.QueueTimelineRecordUpdate(_mainTimelineId, _record);

                ArgUtil.NotNullOrEmpty(_record.RefName, nameof(_record.RefName));
                Variables.Set($"{_record.RefName}.{name}", value, secret: isSecret, readOnly: (isOutput || isReadOnly));
            }
            else
            {
                Variables.Set(name, value, secret: isSecret, readOnly: isReadOnly);
            }
        }

        public void SetTimeout(TimeSpan? timeout)
        {
            if (timeout != null)
            {
                _cancellationTokenSource.CancelAfter(timeout.Value);
            }
        }

        public void Progress(int percentage, string currentOperation = null)
        {
            if (percentage > 100 || percentage < 0)
            {
                throw new ArgumentOutOfRangeException(nameof(percentage));
            }

            _record.CurrentOperation = currentOperation ?? _record.CurrentOperation;
            _record.PercentComplete = Math.Max(percentage, _record.PercentComplete.Value);

            _jobServerQueue.QueueTimelineRecordUpdate(_mainTimelineId, _record);
        }

        // This is not thread safe, the caller need to take lock before calling issue()
        public void AddIssue(Issue issue)
        {
            ArgUtil.NotNull(issue, nameof(issue));
            issue.Message = HostContext.SecretMasker.MaskSecrets(issue.Message);

            if (issue.Type == IssueType.Error)
            {
                // tracking line number for each issue in log file
                // log UI use this to navigate from issue to log
                if (!string.IsNullOrEmpty(issue.Message))
                {
                    long logLineNumber = Write(WellKnownTags.Error, issue.Message);
                    issue.Data["logFileLineNumber"] = logLineNumber.ToString();
                }

                if (_record.ErrorCount < _maxIssueCount)
                {
                    _record.Issues.Add(issue);
                }

                _record.ErrorCount++;
            }
            else if (issue.Type == IssueType.Warning)
            {
                // tracking line number for each issue in log file
                // log UI use this to navigate from issue to log
                if (!string.IsNullOrEmpty(issue.Message))
                {
                    long logLineNumber = Write(WellKnownTags.Warning, issue.Message);
                    issue.Data["logFileLineNumber"] = logLineNumber.ToString();
                }

                if (_record.WarningCount < _maxIssueCount)
                {
                    _record.Issues.Add(issue);
                }

                _record.WarningCount++;
            }

            _jobServerQueue.QueueTimelineRecordUpdate(_mainTimelineId, _record);
        }

        public void UpdateDetailTimelineRecord(TimelineRecord record)
        {
            ArgUtil.NotNull(record, nameof(record));

            if (record.RecordType == ExecutionContextType.Job)
            {
                throw new ArgumentOutOfRangeException(nameof(record));
            }

            if (_detailTimelineId == Guid.Empty)
            {
                // create detail timeline
                _detailTimelineId = Guid.NewGuid();
                _record.Details = new Timeline(_detailTimelineId);

                _jobServerQueue.QueueTimelineRecordUpdate(_mainTimelineId, _record);
            }

            TimelineRecord existRecord;
            if (_detailRecords.TryGetValue(record.Id, out existRecord))
            {
                existRecord.Name = record.Name ?? existRecord.Name;
                existRecord.RecordType = record.RecordType ?? existRecord.RecordType;
                existRecord.Order = record.Order ?? existRecord.Order;
                existRecord.ParentId = record.ParentId ?? existRecord.ParentId;
                existRecord.StartTime = record.StartTime ?? existRecord.StartTime;
                existRecord.FinishTime = record.FinishTime ?? existRecord.FinishTime;
                existRecord.PercentComplete = record.PercentComplete ?? existRecord.PercentComplete;
                existRecord.CurrentOperation = record.CurrentOperation ?? existRecord.CurrentOperation;
                existRecord.Result = record.Result ?? existRecord.Result;
                existRecord.ResultCode = record.ResultCode ?? existRecord.ResultCode;
                existRecord.State = record.State ?? existRecord.State;

                _jobServerQueue.QueueTimelineRecordUpdate(_detailTimelineId, existRecord);
            }
            else
            {
                _detailRecords[record.Id] = record;
                _jobServerQueue.QueueTimelineRecordUpdate(_detailTimelineId, record);
            }
        }

        public void InitializeJob(Pipelines.AgentJobRequestMessage message, CancellationToken token)
        {
            // Validation
            Trace.Entering();
            ArgUtil.NotNull(message, nameof(message));
            ArgUtil.NotNull(message.Resources, nameof(message.Resources));
            ArgUtil.NotNull(message.Variables, nameof(message.Variables));
            ArgUtil.NotNull(message.Plan, nameof(message.Plan));

            _cancellationTokenSource = CancellationTokenSource.CreateLinkedTokenSource(token);

            // Features
            Features = PlanUtil.GetFeatures(message.Plan);

            // Endpoints
            Endpoints = message.Resources.Endpoints;

            // SecureFiles
            SecureFiles = message.Resources.SecureFiles;

            // Repositories
            Repositories = message.Resources.Repositories;

            // JobSettings
            var checkouts = message.Steps?.Where(x => Pipelines.PipelineConstants.IsCheckoutTask(x)).ToList();
            JobSettings = new Dictionary<string, string>(StringComparer.OrdinalIgnoreCase);
            JobSettings[WellKnownJobSettings.HasMultipleCheckouts] = Boolean.FalseString;
            if (checkouts != null && checkouts.Count > 0)
            {
                JobSettings[WellKnownJobSettings.HasMultipleCheckouts] = checkouts.Count > 1 ? Boolean.TrueString : Boolean.FalseString;
                var firstCheckout = checkouts.First() as Pipelines.TaskStep;
                if (firstCheckout != null && Repositories != null && firstCheckout.Inputs.TryGetValue(Pipelines.PipelineConstants.CheckoutTaskInputs.Repository, out string repoAlias))
                {
                    JobSettings[WellKnownJobSettings.FirstRepositoryCheckedOut] = repoAlias;
                    var repo = Repositories.Find(r => String.Equals(r.Alias, repoAlias, StringComparison.OrdinalIgnoreCase));
                    if (repo != null)
                    {
                        repo.Properties.Set<bool>(RepositoryUtil.IsPrimaryRepository, true);
                    }
                }
            }

            bool canExpandVulnerableVariables = GetExpandVulnerableVariablesValue(message);
            // Variables (constructor performs initial recursive expansion)
            Variables = new Variables(HostContext, message.Variables, out List<string> warnings, canExpandVulnerableVariables)
            {
                StringTranslator = TranslatePathForStepTarget
            };

            if (Variables.GetBoolean("agent.useWorkspaceId") == true)
            {
                try
                {
                    // We need an identifier that represents which repos make up the workspace.
                    // This allows similar jobs in the same definition to reuse that workspace and other jobs to have their own.
                    JobSettings[WellKnownJobSettings.WorkspaceIdentifier] = GetWorkspaceIdentifier(message);
                }
                catch (Exception ex)
                {
                    Trace.Warning($"Unable to generate workspace ID: {ex.Message}");
                }
            }

            try
            {
                HostContext.SecretMasker.MinSecretLength = AgentKnobs.MaskedSecretMinLength.GetValue(this).AsInt();
            }
            catch (ArgumentException ex)
            {
                warnings.Add(ex.Message);
            }
            HostContext.SecretMasker.RemoveShortSecretsFromDictionary();

            // Prepend Path
            PrependPath = new List<string>();

<<<<<<< HEAD
=======
            var minSecretLen = AgentKnobs.MaskedSecretMinLength.GetValue(this).AsInt();
            HostContext.SecretMasker.MinSecretLength = minSecretLen;

            if (HostContext.SecretMasker.MinSecretLength < minSecretLen)
            {
                warnings.Add(StringUtil.Loc("MinSecretsLengtLimitWarning", HostContext.SecretMasker.MinSecretLength));
            }

            HostContext.SecretMasker.RemoveShortSecretsFromDictionary();

>>>>>>> 857cbef2
            // Docker (JobContainer)
            string imageName = Variables.Get("_PREVIEW_VSTS_DOCKER_IMAGE");
            if (string.IsNullOrEmpty(imageName))
            {
                imageName = Environment.GetEnvironmentVariable("_PREVIEW_VSTS_DOCKER_IMAGE");
            }

            Containers = new List<ContainerInfo>();
            _defaultStepTarget = null;
            _currentStepTarget = null;
            if (!string.IsNullOrEmpty(imageName) &&
                string.IsNullOrEmpty(message.JobContainer))
            {
                var dockerContainer = new Pipelines.ContainerResource()
                {
                    Alias = "vsts_container_preview"
                };
                dockerContainer.Properties.Set("image", imageName);
                var defaultJobContainer = HostContext.CreateContainerInfo(dockerContainer);
                _defaultStepTarget = defaultJobContainer;
                Containers.Add(defaultJobContainer);
            }
            else if (!string.IsNullOrEmpty(message.JobContainer))
            {
                var defaultJobContainer = HostContext.CreateContainerInfo(message.Resources.Containers.Single(x => string.Equals(x.Alias, message.JobContainer, StringComparison.OrdinalIgnoreCase)));
                _defaultStepTarget = defaultJobContainer;
                Containers.Add(defaultJobContainer);
            }
            else
            {
                _defaultStepTarget = new HostInfo();
            }
            // Include other step containers
            var sidecarContainers = new HashSet<string>(message.JobSidecarContainers.Values, StringComparer.OrdinalIgnoreCase);
            foreach (var container in message.Resources.Containers.Where(x =>
                !string.Equals(x.Alias, message.JobContainer, StringComparison.OrdinalIgnoreCase) && !sidecarContainers.Contains(x.Alias)))
            {
                Containers.Add(HostContext.CreateContainerInfo(container));
            }

            // Docker (Sidecar Containers)
            SidecarContainers = new List<ContainerInfo>();
            foreach (var sidecar in message.JobSidecarContainers)
            {
                var networkAlias = sidecar.Key;
                var containerResourceAlias = sidecar.Value;
                var containerResource = message.Resources.Containers.Single(c => string.Equals(c.Alias, containerResourceAlias, StringComparison.OrdinalIgnoreCase));
                ContainerInfo containerInfo = HostContext.CreateContainerInfo(containerResource, isJobContainer: false);
                containerInfo.ContainerNetworkAlias = networkAlias;
                SidecarContainers.Add(containerInfo);
            }

            // Proxy variables
            var agentWebProxy = HostContext.GetService<IVstsAgentWebProxy>();
            if (!string.IsNullOrEmpty(agentWebProxy.ProxyAddress))
            {
                Variables.Set(Constants.Variables.Agent.ProxyUrl, agentWebProxy.ProxyAddress);
                Environment.SetEnvironmentVariable("VSTS_HTTP_PROXY", string.Empty);

                if (!string.IsNullOrEmpty(agentWebProxy.ProxyUsername))
                {
                    Variables.Set(Constants.Variables.Agent.ProxyUsername, agentWebProxy.ProxyUsername);
                    Environment.SetEnvironmentVariable("VSTS_HTTP_PROXY_USERNAME", string.Empty);
                }

                if (!string.IsNullOrEmpty(agentWebProxy.ProxyPassword))
                {
                    Variables.Set(Constants.Variables.Agent.ProxyPassword, agentWebProxy.ProxyPassword, true);
                    Environment.SetEnvironmentVariable("VSTS_HTTP_PROXY_PASSWORD", string.Empty);
                }

                if (agentWebProxy.ProxyBypassList.Count > 0)
                {
                    Variables.Set(Constants.Variables.Agent.ProxyBypassList, JsonUtility.ToString(agentWebProxy.ProxyBypassList));
                }
            }

            // Certificate variables
            var agentCert = HostContext.GetService<IAgentCertificateManager>();
            if (agentCert.SkipServerCertificateValidation)
            {
                Variables.Set(Constants.Variables.Agent.SslSkipCertValidation, bool.TrueString);
            }

            if (!string.IsNullOrEmpty(agentCert.CACertificateFile))
            {
                Variables.Set(Constants.Variables.Agent.SslCAInfo, agentCert.CACertificateFile);
            }

            if (!string.IsNullOrEmpty(agentCert.ClientCertificateFile) &&
                !string.IsNullOrEmpty(agentCert.ClientCertificatePrivateKeyFile) &&
                !string.IsNullOrEmpty(agentCert.ClientCertificateArchiveFile))
            {
                Variables.Set(Constants.Variables.Agent.SslClientCert, agentCert.ClientCertificateFile);
                Variables.Set(Constants.Variables.Agent.SslClientCertKey, agentCert.ClientCertificatePrivateKeyFile);
                Variables.Set(Constants.Variables.Agent.SslClientCertArchive, agentCert.ClientCertificateArchiveFile);

                if (!string.IsNullOrEmpty(agentCert.ClientCertificatePassword))
                {
                    Variables.Set(Constants.Variables.Agent.SslClientCertPassword, agentCert.ClientCertificatePassword, true);
                }
            }

            // Runtime option variables
            var runtimeOptions = HostContext.GetService<IConfigurationStore>().GetAgentRuntimeOptions();
            if (runtimeOptions != null)
            {
                if (PlatformUtil.RunningOnWindows && runtimeOptions.GitUseSecureChannel)
                {
                    Variables.Set(Constants.Variables.Agent.GitUseSChannel, runtimeOptions.GitUseSecureChannel.ToString());
                }
            }

            // Job timeline record.
            InitializeTimelineRecord(
                timelineId: message.Timeline.Id,
                timelineRecordId: message.JobId,
                parentTimelineRecordId: null,
                recordType: ExecutionContextType.Job,
                displayName: message.JobDisplayName,
                refName: message.JobName,
                order: null); // The job timeline record's order is set by server.

            // Logger (must be initialized before writing warnings).
            _logger = HostContext.CreateService<IPagingLogger>();
            _logger.Setup(_mainTimelineId, _record.Id);

            // Log warnings from recursive variable expansion.
            warnings?.ForEach(x => this.Warning(x));

            // Verbosity (from system.debug).
            WriteDebug = Variables.System_Debug ?? false;

            // Hook up JobServerQueueThrottling event, we will log warning on server tarpit.
            _jobServerQueue.JobServerQueueThrottling += JobServerQueueThrottling_EventReceived;
        }

        // TODO: Remove this logic when we will decide to keep it for everyone.
        private bool GetExpandVulnerableVariablesValue(Pipelines.AgentJobRequestMessage message)
        {
            bool canExpandVulnerableVariables;

            message.Variables.TryGetValue("AZP_EXPAND_VULNERABLE_VARIABLES", out var expandVulnerableVariablesRuntimeVariable);

            if (expandVulnerableVariablesRuntimeVariable == null)
            {
                var knobValue = AgentKnobs.ExpandVulnerableVariables.GetValue<EnvironmentKnobSource>(this) ??
                                AgentKnobs.ExpandVulnerableVariables.GetValue<BuiltInDefaultKnobSource>(this);

                canExpandVulnerableVariables = knobValue.AsBooleanStrict();
            }
            else
            {
                if (!bool.TryParse(expandVulnerableVariablesRuntimeVariable.Value, out canExpandVulnerableVariables))
                {
                    var knobValue = AgentKnobs.ExpandVulnerableVariables.GetValue<EnvironmentKnobSource>(this) ??
                                    AgentKnobs.ExpandVulnerableVariables.GetValue<BuiltInDefaultKnobSource>(this);

                    canExpandVulnerableVariables = knobValue.AsBooleanStrict();
                }
            }

            return canExpandVulnerableVariables;
        }

        private string GetWorkspaceIdentifier(Pipelines.AgentJobRequestMessage message)
        {
            Variables.TryGetValue(Constants.Variables.System.CollectionId, out string collectionId);
            Variables.TryGetValue(Constants.Variables.System.DefinitionId, out string definitionId);
            var repoTrackingInfos = message.Resources.Repositories.Select(repo => new Build.RepositoryTrackingInfo(repo, "/")).ToList();
            var workspaceIdentifier = Build.TrackingConfigHashAlgorithm.ComputeHash(collectionId, definitionId, repoTrackingInfos);

            Trace.Info($"WorkspaceIdentifier '{workspaceIdentifier}' created for repos {String.Join(',', repoTrackingInfos)}");
            return workspaceIdentifier;
        }

        // Do not add a format string overload. In general, execution context messages are user facing and
        // therefore should be localized. Use the Loc methods from the StringUtil class. The exception to
        // the rule is command messages - which should be crafted using strongly typed wrapper methods.
        public long Write(string tag, string inputMessage, bool canMaskSecrets = true)
        {
            string message = canMaskSecrets ? HostContext.SecretMasker.MaskSecrets($"{tag}{inputMessage}") : inputMessage;

            long totalLines;
            lock (_loggerLock)
            {
                totalLines = _logger.TotalLines + 1;

                if (_disableLogUploads)
                {
                    _buildLogsWriter.WriteLine(message);
                }
                else
                {
                    _logger.Write(message);
                }
            }

            if (!_disableLogUploads)
            {
                // write to job level execution context's log file.
                var parentContext = _parentExecutionContext as ExecutionContext;
                if (parentContext != null)
                {
                    lock (parentContext._loggerLock)
                    {
                        parentContext._logger.Write(message);
                    }
                }

                _jobServerQueue.QueueWebConsoleLine(_record.Id, message, totalLines);
            }

            // write to plugin daemon,
            if (_outputForward)
            {
                if (_logPlugin == null)
                {
                    _logPlugin = HostContext.GetService<IAgentLogPlugin>();
                }

                _logPlugin.Write(_record.Id, message);
            }

            return totalLines;
        }

        public void QueueAttachFile(string type, string name, string filePath)
        {
            ArgUtil.NotNullOrEmpty(type, nameof(type));
            ArgUtil.NotNullOrEmpty(name, nameof(name));
            ArgUtil.NotNullOrEmpty(filePath, nameof(filePath));

            if (!File.Exists(filePath))
            {
                throw new FileNotFoundException(StringUtil.Loc("AttachFileNotExist", type, name, filePath));
            }

            _jobServerQueue.QueueFileUpload(_mainTimelineId, _record.Id, type, name, filePath, deleteSource: false);
        }

        public ITraceWriter GetTraceWriter()
        {
            return Trace;
        }

        private void InitializeTimelineRecord(Guid timelineId, Guid timelineRecordId, Guid? parentTimelineRecordId, string recordType, string displayName, string refName, int? order)
        {
            _mainTimelineId = timelineId;
            _record.Id = timelineRecordId;
            _record.RecordType = recordType;
            _record.Name = displayName;
            _record.RefName = refName;
            _record.Order = order;
            _record.PercentComplete = 0;
            _record.State = TimelineRecordState.Pending;
            _record.ErrorCount = 0;
            _record.WarningCount = 0;

            if (parentTimelineRecordId != null && parentTimelineRecordId.Value != Guid.Empty)
            {
                _record.ParentId = parentTimelineRecordId;
            }

            var configuration = HostContext.GetService<IConfigurationStore>();
            _record.WorkerName = configuration.GetSettings().AgentName;

            _jobServerQueue.QueueTimelineRecordUpdate(_mainTimelineId, _record);
        }

        private void JobServerQueueThrottling_EventReceived(object sender, ThrottlingEventArgs data)
        {
            Interlocked.Add(ref _totalThrottlingDelayInMilliseconds, Convert.ToInt64(data.Delay.TotalMilliseconds));

            if (!_throttlingReported)
            {
                this.Warning(StringUtil.Loc("ServerTarpit"));

                if (!String.IsNullOrEmpty(this.Variables.System_TFCollectionUrl))
                {
                    // Construct a URL to the resource utilization page, to aid the user debug throttling issues
                    UriBuilder uriBuilder = new UriBuilder(Variables.System_TFCollectionUrl);
                    NameValueCollection query = HttpUtility.ParseQueryString(uriBuilder.Query);
                    DateTime endTime = DateTime.UtcNow;
                    string queryDate = endTime.AddHours(-1).ToString("s") + "," + endTime.ToString("s");

                    uriBuilder.Path += (Variables.System_TFCollectionUrl.EndsWith("/") ? "" : "/") + "_usersSettings/usage";
                    query["tab"] = "pipelines";
                    query["queryDate"] = queryDate;

                    // Global RU link
                    uriBuilder.Query = query.ToString();
                    string global = StringUtil.Loc("ServerTarpitUrl", uriBuilder.ToString());

                    if (!String.IsNullOrEmpty(this.Variables.Build_DefinitionName))
                    {
                        query["keywords"] = this.Variables.Build_Number;
                        query["definition"] = this.Variables.Build_DefinitionName;
                    }
                    else if (!String.IsNullOrEmpty(this.Variables.Release_ReleaseName))
                    {
                        query["keywords"] = this.Variables.Release_ReleaseId;
                        query["definition"] = this.Variables.Release_ReleaseName;
                    }

                    // RU link scoped for the build/release
                    uriBuilder.Query = query.ToString();
                    this.Warning($"{global}\n{StringUtil.Loc("ServerTarpitUrlScoped", uriBuilder.ToString())}");
                }

                _throttlingReported = true;
            }
        }

        public string TranslateToHostPath(string path)
        {
            var stepTarget = StepTarget();
            if (stepTarget != null)
            {
                return stepTarget.TranslateToHostPath(path);
            }
            return path;
        }

        public string TranslatePathForStepTarget(string val)
        {
            var stepTarget = StepTarget();
            var isCheckoutType = Convert.ToBoolean(this.Variables.Get(Constants.Variables.Task.SkipTranslatorForCheckout, true));
            if (stepTarget == null || (isCheckoutType && (_currentStepTarget == null || stepTarget is HostInfo)))
            {
                return val;
            }
            return stepTarget.TranslateContainerPathForImageOS(PlatformUtil.HostOS, stepTarget.TranslateToContainerPath(val));
        }

        public ExecutionTargetInfo StepTarget()
        {
            if (_currentStepTarget != null)
            {
                return _currentStepTarget;
            }

            return _defaultStepTarget;
        }

        public void SetStepTarget(Pipelines.StepTarget target)
        {
            // When step targets are set, we need to take over control for translating paths
            // from the job execution context
            Variables.StringTranslator = TranslatePathForStepTarget;

            if (string.Equals(WellKnownStepTargetStrings.Host, target?.Target, StringComparison.OrdinalIgnoreCase))
            {
                _currentStepTarget = new HostInfo();
            }
            else
            {
                _currentStepTarget = Containers.FirstOrDefault(x => string.Equals(x.ContainerName, target?.Target, StringComparison.OrdinalIgnoreCase));
            }
        }

        public string GetVariableValueOrDefault(string variableName)
        {
            string value = null;
            Variables.TryGetValue(variableName, out value);
            return value;
        }

        public IScopedEnvironment GetScopedEnvironment()
        {
            return new SystemEnvironment();
        }

        public void ReInitializeForceCompleted()
        {
            this._forceCompleted = new TaskCompletionSource<int>();
            this._forceCompleteCancellationTokenSource = new CancellationTokenSource();
        }

        public void Dispose()
        {
            _cancellationTokenSource?.Dispose();
            _forceCompleteCancellationTokenSource?.Dispose();

            _buildLogsWriter?.Dispose();
            _buildLogsWriter = null;
            _buildLogsData?.Dispose();
            _buildLogsData = null;
        }
    }

    // The Error/Warning/etc methods are created as extension methods to simplify unit testing.
    // Otherwise individual overloads would need to be implemented (depending on the unit test).
    public static class ExecutionContextExtension
    {
        public static void Error(this IExecutionContext context, Exception ex)
        {
            ArgUtil.NotNull(context, nameof(context));
            ArgUtil.NotNull(ex, nameof(ex));

            context.Error(ex.Message);
            context.Debug(ex.ToString());
        }

        // Do not add a format string overload. See comment on ExecutionContext.Write().
        public static void Error(this IExecutionContext context, string message)
        {
            ArgUtil.NotNull(context, nameof(context));
            context.AddIssue(new Issue() { Type = IssueType.Error, Message = message });
        }

        // Do not add a format string overload. See comment on ExecutionContext.Write().
        public static void Warning(this IExecutionContext context, string message)
        {
            ArgUtil.NotNull(context, nameof(context));
            context.AddIssue(new Issue() { Type = IssueType.Warning, Message = message });
        }

        // Do not add a format string overload. See comment on ExecutionContext.Write().
        public static void Output(this IExecutionContext context, string message, bool canMaskSecrets = true)
        {
            ArgUtil.NotNull(context, nameof(context));
            context.Write(null, message, canMaskSecrets);
        }

        // Do not add a format string overload. See comment on ExecutionContext.Write().
        public static void Command(this IExecutionContext context, string message)
        {
            ArgUtil.NotNull(context, nameof(context));
            context.Write(WellKnownTags.Command, message);
        }

        // Do not add a format string overload. See comment on ExecutionContext.Write().
        public static void Section(this IExecutionContext context, string message)
        {
            ArgUtil.NotNull(context, nameof(context));
            context.Write(WellKnownTags.Section, message);
        }

        //
        // Verbose output is enabled by setting System.Debug
        // It's meant to help the end user debug their definitions.
        // Why are my inputs not working?  It's not meant for dev debugging which is diag
        //
        // Do not add a format string overload. See comment on ExecutionContext.Write().
        public static void Debug(this IExecutionContext context, string message)
        {
            ArgUtil.NotNull(context, nameof(context));
            if (context.WriteDebug)
            {
                context.Write(WellKnownTags.Debug, message);
            }
        }
    }

    public static class WellKnownTags
    {
        public static readonly string Section = "##[section]";
        public static readonly string Command = "##[command]";
        public static readonly string Error = "##[error]";
        public static readonly string Warning = "##[warning]";
        public static readonly string Debug = "##[debug]";
    }

    public static class WellKnownStepTargetStrings
    {
        public static readonly string Host = "host";
        public static readonly string Restricted = "restricted";
    }
}<|MERGE_RESOLUTION|>--- conflicted
+++ resolved
@@ -523,21 +523,9 @@
                 }
             }
 
-            try
-            {
-                HostContext.SecretMasker.MinSecretLength = AgentKnobs.MaskedSecretMinLength.GetValue(this).AsInt();
-            }
-            catch (ArgumentException ex)
-            {
-                warnings.Add(ex.Message);
-            }
-            HostContext.SecretMasker.RemoveShortSecretsFromDictionary();
-
             // Prepend Path
             PrependPath = new List<string>();
 
-<<<<<<< HEAD
-=======
             var minSecretLen = AgentKnobs.MaskedSecretMinLength.GetValue(this).AsInt();
             HostContext.SecretMasker.MinSecretLength = minSecretLen;
 
@@ -548,7 +536,6 @@
 
             HostContext.SecretMasker.RemoveShortSecretsFromDictionary();
 
->>>>>>> 857cbef2
             // Docker (JobContainer)
             string imageName = Variables.Get("_PREVIEW_VSTS_DOCKER_IMAGE");
             if (string.IsNullOrEmpty(imageName))
