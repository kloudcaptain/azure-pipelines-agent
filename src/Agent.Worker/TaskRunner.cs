// Copyright (c) Microsoft Corporation.
// Licensed under the MIT License.

using Agent.Sdk;
using Agent.Sdk.Knob;
using System;
using System.Collections.Generic;
using System.IO;
using System.IO.Compression;
using System.Linq;
using System.Threading.Tasks;
using System.Threading;
using Microsoft.TeamFoundation.DistributedTask.Expressions;
using Microsoft.TeamFoundation.DistributedTask.WebApi;
using Pipelines = Microsoft.TeamFoundation.DistributedTask.Pipelines;
using Microsoft.VisualStudio.Services.Agent.Worker.Telemetry;
using Microsoft.VisualStudio.Services.Agent.Util;
using Microsoft.VisualStudio.Services.Agent.Worker.Handlers;
using Microsoft.VisualStudio.Services.Agent.Worker.Container;
using Microsoft.TeamFoundation.DistributedTask.Pipelines;
using Newtonsoft.Json;

namespace Microsoft.VisualStudio.Services.Agent.Worker
{
    public enum JobRunStage
    {
        PreJob,
        Main,
        PostJob,
    }

    [ServiceLocator(Default = typeof(TaskRunner))]
    public interface ITaskRunner : IStep, IAgentService
    {
        JobRunStage Stage { get; set; }
        Pipelines.TaskStep Task { get; set; }
    }

    public sealed class TaskRunner : AgentService, ITaskRunner
    {
        public JobRunStage Stage { get; set; }

        public IExpressionNode Condition { get; set; }

        public bool ContinueOnError => Task?.ContinueOnError ?? default(bool);

        public string DisplayName => Task?.DisplayName;

        public bool Enabled => Task?.Enabled ?? default(bool);

        public IExecutionContext ExecutionContext { get; set; }

        public Pipelines.TaskStep Task { get; set; }

        public TimeSpan? Timeout => (Task?.TimeoutInMinutes ?? 0) > 0 ? (TimeSpan?)TimeSpan.FromMinutes(Task.TimeoutInMinutes) : null;

        public Pipelines.StepTarget Target => Task?.Target;

        const int RetryCountOnTaskFailureLimit = 10;

        public async Task RunAsync()
        {
            // Validate args.
            Trace.Entering();
            ArgUtil.NotNull(ExecutionContext, nameof(ExecutionContext));
            ArgUtil.NotNull(ExecutionContext.Variables, nameof(ExecutionContext.Variables));
            ArgUtil.NotNull(Task, nameof(Task));
            var taskManager = HostContext.GetService<ITaskManager>();
            var handlerFactory = HostContext.GetService<IHandlerFactory>();

            // Enable skip for string translator in case of checkout task.
            // It's required for support of multiply checkout tasks with repo alias "self" in container jobs. Reported in issue 3520.
            this.ExecutionContext.Variables.Set(Constants.Variables.Task.SkipTranslatorForCheckout, this.Task.IsCheckoutTask().ToString());

            // Set the task id and display name variable.
            using (var scope = ExecutionContext.Variables.CreateScope())
            {
                scope.Set(Constants.Variables.Task.DisplayName, DisplayName);
                scope.Set(WellKnownDistributedTaskVariables.TaskInstanceId, Task.Id.ToString("D"));
                scope.Set(WellKnownDistributedTaskVariables.TaskDisplayName, DisplayName);
                scope.Set(WellKnownDistributedTaskVariables.TaskInstanceName, Task.Name);

                // Load the task definition and choose the handler.
                // TODO: Add a try catch here to give a better error message.
                Definition definition = taskManager.Load(Task);
                ArgUtil.NotNull(definition, nameof(definition));

                // Verify Signatures and Re-Extract Tasks if neccessary
                await VerifyTask(taskManager, definition);

                // Print out task metadata
                PrintTaskMetaData(definition);

                ExecutionData currentExecution = null;
                switch (Stage)
                {
                    case JobRunStage.PreJob:
                        currentExecution = definition.Data?.PreJobExecution;
                        break;
                    case JobRunStage.Main:
                        currentExecution = definition.Data?.Execution;
                        break;
                    case JobRunStage.PostJob:
                        currentExecution = definition.Data?.PostJobExecution;
                        break;
                };

                HandlerData handlerData = GetHandlerData(ExecutionContext, currentExecution, PlatformUtil.HostOS);

                if (handlerData == null)
                {
                    if (PlatformUtil.RunningOnWindows)
                    {
                        throw new InvalidOperationException(StringUtil.Loc("SupportedTaskHandlerNotFoundWindows", $"{PlatformUtil.HostOS}({PlatformUtil.HostArchitecture})"));
                    }

                    throw new InvalidOperationException(StringUtil.Loc("SupportedTaskHandlerNotFoundLinux"));
                }
                Trace.Info($"Handler data is of type {handlerData}");

                PublishTelemetry(definition, handlerData);

                Variables runtimeVariables = ExecutionContext.Variables;
                IStepHost stepHost = HostContext.CreateService<IDefaultStepHost>();
                var stepTarget = ExecutionContext.StepTarget();
                // Setup container stephost and the right runtime variables for running job inside container.
                if (stepTarget is ContainerInfo containerTarget)
                {
                    if (Stage == JobRunStage.PostJob
                        && AgentKnobs.SkipPostExeceutionIfTargetContainerStopped.GetValue(ExecutionContext).AsBoolean())
                    {
                        try
                        {
                            // Check that the target container is still running, if not Skip task execution
                            IDockerCommandManager dockerManager = HostContext.GetService<IDockerCommandManager>();
                            bool isContainerRunning = await dockerManager.IsContainerRunning(ExecutionContext, containerTarget.ContainerId);

                            if (!isContainerRunning)
                            {
                                ExecutionContext.Result = TaskResult.Skipped;
                                ExecutionContext.ResultCode = $"Target container - {containerTarget.ContainerName} has been stopped, task post-execution will be skipped";
                                return;
                            }
                        }
                        catch (Exception ex)
                        {
                            ExecutionContext.Write(WellKnownTags.Warning, $"Failed to check container state for task post-execution. Exception: {ex}");
                        }
                    }

                    if (handlerData is AgentPluginHandlerData)
                    {
                        // plugin handler always runs on the Host, the runtime variables needs to the variable works on the Host, ex: file path variable System.DefaultWorkingDirectory
                        Dictionary<string, VariableValue> variableCopy = new Dictionary<string, VariableValue>(StringComparer.OrdinalIgnoreCase);
                        foreach (var publicVar in ExecutionContext.Variables.Public)
                        {
                            variableCopy[publicVar.Key] = new VariableValue(stepTarget.TranslateToHostPath(publicVar.Value));
                        }
                        foreach (var secretVar in ExecutionContext.Variables.Private)
                        {
                            variableCopy[secretVar.Key] = new VariableValue(stepTarget.TranslateToHostPath(secretVar.Value), true);
                        }

                        List<string> expansionWarnings;
                        runtimeVariables = new Variables(HostContext, variableCopy, out expansionWarnings);
                        expansionWarnings?.ForEach(x => ExecutionContext.Warning(x));
                    }
                    else if (handlerData is BaseNodeHandlerData || handlerData is PowerShell3HandlerData)
                    {
                        // Only the node, node10, and powershell3 handlers support running inside container.
                        // Make sure required container is already created.
                        ArgUtil.NotNullOrEmpty(containerTarget.ContainerId, nameof(containerTarget.ContainerId));
                        var containerStepHost = HostContext.CreateService<IContainerStepHost>();
                        containerStepHost.Container = containerTarget;
                        stepHost = containerStepHost;
                    }
                    else
                    {
                        throw new NotSupportedException(String.Format("Task '{0}' is using legacy execution handler '{1}' which is not supported in container execution flow.", definition.Data.FriendlyName, handlerData.GetType().ToString()));
                    }
                }

                // Load the default input values from the definition.
                Trace.Verbose("Loading default inputs.");
                var inputs = new Dictionary<string, string>(StringComparer.OrdinalIgnoreCase);
                foreach (var input in (definition.Data?.Inputs ?? new TaskInputDefinition[0]))
                {
                    string key = input?.Name?.Trim() ?? string.Empty;
                    if (!string.IsNullOrEmpty(key))
                    {
                        if (AgentKnobs.DisableInputTrimming.GetValue(ExecutionContext).AsBoolean())
                        {
                            inputs[key] = input.DefaultValue ?? string.Empty;
                        }
                        else
                        {
                            inputs[key] = input.DefaultValue?.Trim() ?? string.Empty;
                        }
                    }
                }

                // Merge the instance inputs.
                Trace.Verbose("Loading instance inputs.");
                foreach (var input in (Task.Inputs as IEnumerable<KeyValuePair<string, string>> ?? new KeyValuePair<string, string>[0]))
                {
                    string key = input.Key?.Trim() ?? string.Empty;
                    if (!string.IsNullOrEmpty(key))
                    {
                        if (AgentKnobs.DisableInputTrimming.GetValue(ExecutionContext).AsBoolean())
                        {
                            inputs[key] = input.Value ?? string.Empty;
                        }
                        else
                        {
                            inputs[key] = input.Value?.Trim() ?? string.Empty;
                        }
                    }
                }

                // Expand the inputs.
                Trace.Verbose("Expanding inputs.");
                runtimeVariables.ExpandValues(target: inputs, Task.Reference.Name);

                // We need to verify inputs of the tasks that were injected by decorators, to check if they contain secrets,
                // for security reasons execution of tasks in this case should be skipped.
                // Target task inputs could be injected into the decorator's tasks if the decorator has post-task-tasks or pre-task-tasks targets,
                // such tasks will have names that start with __system_pretargettask_ or __system_posttargettask_.
                var taskDecoratorManager = HostContext.GetService<ITaskDecoratorManager>();
                if (taskDecoratorManager.IsInjectedTaskForTarget(Task.Name, ExecutionContext) &&
                    taskDecoratorManager.IsInjectedInputsContainsSecrets(inputs, out var inputsWithSecrets))
                {
                    var inputsForReport = taskDecoratorManager.GenerateTaskResultMessage(inputsWithSecrets);

                    ExecutionContext.Result = TaskResult.Skipped;
                    ExecutionContext.ResultCode = StringUtil.Loc("SecretsAreNotAllowedInInjectedTaskInputs", inputsForReport);
                    return;
                }

                VarUtil.ExpandEnvironmentVariables(HostContext, target: inputs);

                // Translate the server file path inputs to local paths.
                foreach (var input in definition.Data?.Inputs ?? new TaskInputDefinition[0])
                {
                    if (string.Equals(input.InputType, TaskInputType.FilePath, StringComparison.OrdinalIgnoreCase))
                    {
                        Trace.Verbose($"Translating file path input '{input.Name}': '{inputs[input.Name]}'");
                        inputs[input.Name] = stepHost.ResolvePathForStepHost(TranslateFilePathInput(inputs[input.Name] ?? string.Empty));
                        Trace.Verbose($"Translated file path input '{input.Name}': '{inputs[input.Name]}'");
                    }
                }

                // Load the task environment.
                Trace.Verbose("Loading task environment.");
                var environment = new Dictionary<string, string>(VarUtil.EnvironmentVariableKeyComparer);
                foreach (var env in (Task.Environment ?? new Dictionary<string, string>(0)))
                {
                    string key = env.Key?.Trim() ?? string.Empty;
                    if (!string.IsNullOrEmpty(key))
                    {
                        environment[key] = env.Value?.Trim() ?? string.Empty;
                    }
                }

                // Expand the inputs.
                Trace.Verbose("Expanding task environment.");
                runtimeVariables.ExpandValues(target: environment);
                VarUtil.ExpandEnvironmentVariables(HostContext, target: environment);

                // Expand the handler inputs.
                Trace.Verbose("Expanding handler inputs.");
                VarUtil.ExpandValues(HostContext, source: inputs, target: handlerData.Inputs);
                runtimeVariables.ExpandValues(target: handlerData.Inputs);

                // Get each endpoint ID referenced by the task.
                var endpointIds = new List<Guid>();
                foreach (var input in definition.Data?.Inputs ?? new TaskInputDefinition[0])
                {
                    if ((input.InputType ?? string.Empty).StartsWith("connectedService:", StringComparison.OrdinalIgnoreCase))
                    {
                        string inputKey = input?.Name?.Trim() ?? string.Empty;
                        string inputValue;
                        if (!string.IsNullOrEmpty(inputKey) &&
                            inputs.TryGetValue(inputKey, out inputValue) &&
                            !string.IsNullOrEmpty(inputValue))
                        {
                            foreach (string rawId in inputValue.Split(new char[] { ',' }, StringSplitOptions.RemoveEmptyEntries))
                            {
                                Guid parsedId;
                                if (Guid.TryParse(rawId.Trim(), out parsedId) && parsedId != Guid.Empty)
                                {
                                    endpointIds.Add(parsedId);
                                }
                            }
                        }
                    }
                }

                if (endpointIds.Count > 0 &&
                    (runtimeVariables.GetBoolean(WellKnownDistributedTaskVariables.RestrictSecrets) ?? false) &&
                    (runtimeVariables.GetBoolean(Microsoft.TeamFoundation.Build.WebApi.BuildVariables.IsFork) ?? false))
                {
                    ExecutionContext.Result = TaskResult.Skipped;
                    ExecutionContext.ResultCode = $"References service endpoint. PRs from repository forks are not allowed to access secrets in the pipeline. For more information see https://go.microsoft.com/fwlink/?linkid=862029 ";
                    return;
                }

                // Get the endpoints referenced by the task.
                var endpoints = (ExecutionContext.Endpoints ?? new List<ServiceEndpoint>(0))
                    .Join(inner: endpointIds,
                        outerKeySelector: (ServiceEndpoint endpoint) => endpoint.Id,
                        innerKeySelector: (Guid endpointId) => endpointId,
                        resultSelector: (ServiceEndpoint endpoint, Guid endpointId) => endpoint)
                    .ToList();

                // Add the system endpoint.
                foreach (ServiceEndpoint endpoint in (ExecutionContext.Endpoints ?? new List<ServiceEndpoint>(0)))
                {
                    if (string.Equals(endpoint.Name, WellKnownServiceEndpointNames.SystemVssConnection, StringComparison.OrdinalIgnoreCase))
                    {
                        endpoints.Add(endpoint);
                        break;
                    }
                }

                // Get each secure file ID referenced by the task.
                var secureFileIds = new List<Guid>();
                foreach (var input in definition.Data?.Inputs ?? new TaskInputDefinition[0])
                {
                    if (string.Equals(input.InputType ?? string.Empty, "secureFile", StringComparison.OrdinalIgnoreCase))
                    {
                        string inputKey = input?.Name?.Trim() ?? string.Empty;
                        string inputValue;
                        if (!string.IsNullOrEmpty(inputKey) &&
                            inputs.TryGetValue(inputKey, out inputValue) &&
                            !string.IsNullOrEmpty(inputValue))
                        {
                            foreach (string rawId in inputValue.Split(new char[] { ',' }, StringSplitOptions.RemoveEmptyEntries))
                            {
                                Guid parsedId;
                                if (Guid.TryParse(rawId.Trim(), out parsedId) && parsedId != Guid.Empty)
                                {
                                    secureFileIds.Add(parsedId);
                                }
                            }
                        }
                    }
                }

                if (secureFileIds.Count > 0 &&
                    (runtimeVariables.GetBoolean(WellKnownDistributedTaskVariables.RestrictSecrets) ?? false) &&
                    (runtimeVariables.GetBoolean(Microsoft.TeamFoundation.Build.WebApi.BuildVariables.IsFork) ?? false))
                {
                    ExecutionContext.Result = TaskResult.Skipped;
                    ExecutionContext.ResultCode = $"References secure file. PRs from repository forks are not allowed to access secrets in the pipeline. For more information see https://go.microsoft.com/fwlink/?linkid=862029";
                    return;
                }

                // Get the endpoints referenced by the task.
                var secureFiles = (ExecutionContext.SecureFiles ?? new List<SecureFile>(0))
                    .Join(inner: secureFileIds,
                        outerKeySelector: (SecureFile secureFile) => secureFile.Id,
                        innerKeySelector: (Guid secureFileId) => secureFileId,
                        resultSelector: (SecureFile secureFile, Guid secureFileId) => secureFile)
                    .ToList();

                // Set output variables.
                foreach (var outputVar in definition.Data?.OutputVariables ?? new OutputVariable[0])
                {
                    if (outputVar != null && !string.IsNullOrEmpty(outputVar.Name))
                    {
                        ExecutionContext.OutputVariables.Add(outputVar.Name);
                    }
                }

                // translate inputs
                inputs = inputs.ToDictionary(kvp => kvp.Key, kvp => ExecutionContext.TranslatePathForStepTarget(kvp.Value));

                // Create the handler.
                IHandler handler = handlerFactory.Create(
                    ExecutionContext,
                    Task.Reference,
                    stepHost,
                    endpoints,
                    secureFiles,
                    handlerData,
                    inputs,
                    environment,
                    runtimeVariables,
                    taskDirectory: definition.Directory);

                // Run the task.
                int retryCount = this.Task.RetryCountOnTaskFailure;

                if (retryCount > 0)
                {
                    if (retryCount > RetryCountOnTaskFailureLimit)
                    {
                        ExecutionContext.Warning(StringUtil.Loc("RetryCountLimitExceeded", RetryCountOnTaskFailureLimit, retryCount));
                        retryCount = RetryCountOnTaskFailureLimit;
                    }

                    RetryHelper rh = new RetryHelper(ExecutionContext, retryCount);
                    await rh.RetryStep(async () => await handler.RunAsync(), RetryHelper.ExponentialDelay);
                }
                else
                {
                    await handler.RunAsync();
                }
            }
        }

        public async Task VerifyTask(ITaskManager taskManager, Definition definition)
        {
            // Verify task signatures if a fingerprint is configured for the Agent.
            var configurationStore = HostContext.GetService<IConfigurationStore>();
            AgentSettings settings = configurationStore.GetSettings();
            SignatureVerificationMode verificationMode = SignatureVerificationMode.None;
            if (settings.SignatureVerification != null)
            {
                verificationMode = settings.SignatureVerification.Mode;
            }

            if (verificationMode != SignatureVerificationMode.None)
            {
                ISignatureService signatureService = HostContext.CreateService<ISignatureService>();
                Boolean verificationSuccessful = await signatureService.VerifyAsync(definition, ExecutionContext.CancellationToken);

                if (verificationSuccessful)
                {
                    ExecutionContext.Output(StringUtil.Loc("TaskSignatureVerificationSucceeeded"));

                    // Only extract if it's not the checkout task.
                    if (!String.IsNullOrEmpty(definition.ZipPath))
                    {
                        taskManager.Extract(ExecutionContext, Task);
                    }
                }
                else
                {
                    String message = StringUtil.Loc("TaskSignatureVerificationFailed");

                    if (verificationMode == SignatureVerificationMode.Error)
                    {
                        throw new InvalidOperationException(message);
                    }
                    else
                    {
                        ExecutionContext.Warning(message);
                    }
                }
            }
            else if (settings.AlwaysExtractTask)
            {
                // Only extract if it's not the checkout task.
                if (!String.IsNullOrEmpty(definition.ZipPath))
                {
                    taskManager.Extract(ExecutionContext, Task);
                }
            }
        }

        public HandlerData GetHandlerData(IExecutionContext ExecutionContext, ExecutionData currentExecution, PlatformUtil.OS hostOS)
        {
            ArgUtil.NotNull(ExecutionContext, nameof(ExecutionContext));
            if (currentExecution == null)
            {
                return null;
            }

            if ((currentExecution.All.Any(x => x is PowerShell3HandlerData)) &&
                (currentExecution.All.Any(x => x is PowerShellHandlerData && x.Platforms != null && x.Platforms.Contains("windows", StringComparer.OrdinalIgnoreCase))))
            {
                // When task contains both PS and PS3 implementations, we will always prefer PS3 over PS regardless of the platform pinning.
                Trace.Info("Ignore platform pinning for legacy PowerShell execution handler.");
                var legacyPShandler = currentExecution.All.Where(x => x is PowerShellHandlerData).FirstOrDefault();
                legacyPShandler.Platforms = null;
            }

            var targetOS = hostOS;

            var stepTarget = ExecutionContext.StepTarget();
            var preferPowershellHandler = true;
            if (!AgentKnobs.PreferPowershellHandlerOnContainers.GetValue(ExecutionContext).AsBoolean() && stepTarget != null)
            {
                targetOS = stepTarget.ExecutionOS;
                if (stepTarget is ContainerInfo)
                {
                    if ((currentExecution.All.Any(x => x is PowerShell3HandlerData)) &&
                        (currentExecution.All.Any(x => x is BaseNodeHandlerData)))
                    {
                        Trace.Info($"Since we are targeting a container, we will prefer a node handler if one is available");
                        preferPowershellHandler = false;
                    }
                }
            }
            Trace.Info($"Get handler data for target platform {targetOS.ToString()}");
            return currentExecution.All
                    .OrderBy(x => !(x.PreferredOnPlatform(targetOS) && (preferPowershellHandler || !(x is PowerShell3HandlerData)))) // Sort true to false.
                    .ThenBy(x => x.Priority)
                    .FirstOrDefault();
        }

        private string TranslateFilePathInput(string inputValue)
        {
            Trace.Entering();

            if (PlatformUtil.RunningOnWindows && !string.IsNullOrEmpty(inputValue))
            {
                Trace.Verbose("Trim double quotes around filepath type input on Windows.");
                inputValue = inputValue.Trim('\"');

                Trace.Verbose($"Replace any '{Path.AltDirectorySeparatorChar}' with '{Path.DirectorySeparatorChar}'.");
                inputValue = inputValue.Replace(Path.AltDirectorySeparatorChar, Path.DirectorySeparatorChar);
            }
            // if inputValue is rooted, return full path.
            string fullPath;
            if (!string.IsNullOrEmpty(inputValue) &&
                inputValue.IndexOfAny(Path.GetInvalidPathChars()) < 0 &&
                Path.IsPathRooted(inputValue))
            {
                try
                {
                    fullPath = Path.GetFullPath(inputValue);
                    Trace.Info($"The original input is a rooted path, return absolute path: {fullPath}");
                    return fullPath;
                }
                catch (Exception ex)
                {
                    Trace.Error(ex);
                    Trace.Info($"The original input is a rooted path, but it is not full qualified, return the path: {inputValue}");
                    return inputValue;
                }
            }

            // use jobextension solve inputValue, if solved result is rooted, return full path.
            var extensionManager = HostContext.GetService<IExtensionManager>();
            IJobExtension[] extensions =
                (extensionManager.GetExtensions<IJobExtension>() ?? new List<IJobExtension>())
                .Where(x => x.HostType.HasFlag(ExecutionContext.Variables.System_HostType))
                .ToArray();
            foreach (IJobExtension extension in extensions)
            {
                fullPath = extension.GetRootedPath(ExecutionContext, inputValue);
                if (!string.IsNullOrEmpty(fullPath))
                {
                    // Stop on the first path root found.
                    Trace.Info($"{extension.HostType.ToString()} JobExtension resolved a rooted path:: {fullPath}");
                    return fullPath;
                }
            }

            // return original inputValue.
            Trace.Info("Cannot root path even by using JobExtension, return original input.");
            return inputValue;
        }

        private void PrintTaskMetaData(Definition taskDefinition)
        {
            ArgUtil.NotNull(Task, nameof(Task));
            ArgUtil.NotNull(Task.Reference, nameof(Task.Reference));
            ArgUtil.NotNull(taskDefinition.Data, nameof(taskDefinition.Data));

            ExecutionContext.Output("==============================================================================", false);
            ExecutionContext.Output($"Task         : {taskDefinition.Data.FriendlyName}", false);
            ExecutionContext.Output($"Description  : {taskDefinition.Data.Description}", false);
            ExecutionContext.Output($"Version      : {Task.Reference.Version}", false);
            ExecutionContext.Output($"Author       : {taskDefinition.Data.Author}", false);
            ExecutionContext.Output($"Help         : {taskDefinition.Data.HelpUrl ?? taskDefinition.Data.HelpMarkDown}", false);
            ExecutionContext.Output("==============================================================================", false);
        }

        private void PublishTelemetry(Definition taskDefinition, HandlerData handlerData)
        {
            ArgUtil.NotNull(Task, nameof(Task));
            ArgUtil.NotNull(Task.Reference, nameof(Task.Reference));
            ArgUtil.NotNull(taskDefinition.Data, nameof(taskDefinition.Data));

            var useNode10 = AgentKnobs.UseNode10.GetValue(ExecutionContext).AsString();
            var expectedExecutionHandler = (taskDefinition.Data.Execution?.All != null) ? string.Join(", ", taskDefinition.Data.Execution.All) : "";
<<<<<<< HEAD

=======
            
>>>>>>> 35cc15cb
            Dictionary<string, string> telemetryData = new Dictionary<string, string>
            {
                { "TaskName", Task.Reference.Name },
                { "TaskId", Task.Reference.Id.ToString() },
                { "Version", Task.Reference.Version },
                { "OS", PlatformUtil.HostOS.ToString() },
                { "ExpectedExecutionHandler", expectedExecutionHandler },
                { "RealExecutionHandler", handlerData.ToString() },
                { "UseNode10", useNode10 },
                { "JobId", ExecutionContext.Variables.System_JobId.ToString()},
                { "PlanId", ExecutionContext.Variables.Get("system.planId")}
            };

            var cmd = new Command("telemetry", "publish");
            cmd.Data = JsonConvert.SerializeObject(telemetryData, Formatting.None);
            cmd.Properties.Add("area", "PipelinesTasks");
            cmd.Properties.Add("feature", "ExecutionHandler");

            var publishTelemetryCmd = new TelemetryCommandExtension();
            publishTelemetryCmd.Initialize(HostContext);
            publishTelemetryCmd.ProcessCommand(ExecutionContext, cmd);
        }
    }
}<|MERGE_RESOLUTION|>--- conflicted
+++ resolved
@@ -577,11 +577,7 @@
 
             var useNode10 = AgentKnobs.UseNode10.GetValue(ExecutionContext).AsString();
             var expectedExecutionHandler = (taskDefinition.Data.Execution?.All != null) ? string.Join(", ", taskDefinition.Data.Execution.All) : "";
-<<<<<<< HEAD
-
-=======
             
->>>>>>> 35cc15cb
             Dictionary<string, string> telemetryData = new Dictionary<string, string>
             {
                 { "TaskName", Task.Reference.Name },
