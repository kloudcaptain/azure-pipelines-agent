// Copyright (c) Microsoft Corporation.
// Licensed under the MIT License.

using Agent.Sdk;
using Agent.Sdk.Knob;
using System;
using System.Collections.Generic;
using System.IO;
using System.IO.Compression;
using System.Linq;
using System.Threading.Tasks;
using System.Threading;
using Microsoft.TeamFoundation.DistributedTask.Expressions;
using Microsoft.TeamFoundation.DistributedTask.WebApi;
using Pipelines = Microsoft.TeamFoundation.DistributedTask.Pipelines;
using Microsoft.VisualStudio.Services.Agent.Worker.Telemetry;
using Microsoft.VisualStudio.Services.Agent.Util;
using Microsoft.VisualStudio.Services.Agent.Worker.Handlers;
using Microsoft.VisualStudio.Services.Agent.Worker.Container;
using Microsoft.TeamFoundation.DistributedTask.Pipelines;
using Newtonsoft.Json;

namespace Microsoft.VisualStudio.Services.Agent.Worker
{
    public enum JobRunStage
    {
        PreJob,
        Main,
        PostJob,
    }

    [ServiceLocator(Default = typeof(TaskRunner))]
    public interface ITaskRunner : IStep, IAgentService
    {
        JobRunStage Stage { get; set; }
        Pipelines.TaskStep Task { get; set; }
    }

    public sealed class TaskRunner : AgentService, ITaskRunner
    {
        public JobRunStage Stage { get; set; }

        public IExpressionNode Condition { get; set; }

        public bool ContinueOnError => Task?.ContinueOnError ?? default(bool);

        public string DisplayName => Task?.DisplayName;

        public bool Enabled => Task?.Enabled ?? default(bool);

        public IExecutionContext ExecutionContext { get; set; }

        public Pipelines.TaskStep Task { get; set; }

        public TimeSpan? Timeout => (Task?.TimeoutInMinutes ?? 0) > 0 ? (TimeSpan?)TimeSpan.FromMinutes(Task.TimeoutInMinutes) : null;

        public Pipelines.StepTarget Target => Task?.Target;

        const int RetryCountOnTaskFailureLimit = 10;

        public async Task RunAsync()
        {
            // Validate args.
            Trace.Entering();
            ArgUtil.NotNull(ExecutionContext, nameof(ExecutionContext));
            ArgUtil.NotNull(ExecutionContext.Variables, nameof(ExecutionContext.Variables));
            ArgUtil.NotNull(Task, nameof(Task));
            var taskManager = HostContext.GetService<ITaskManager>();
            var handlerFactory = HostContext.GetService<IHandlerFactory>();

            // Enable skip for string translator in case of checkout task.
            // It's required for support of multiply checkout tasks with repo alias "self" in container jobs. Reported in issue 3520.
            this.ExecutionContext.Variables.Set(Constants.Variables.Task.SkipTranslatorForCheckout, this.Task.IsCheckoutTask().ToString());

            // Set the task id and display name variable.
            using (var scope = ExecutionContext.Variables.CreateScope())
            {
                scope.Set(Constants.Variables.Task.DisplayName, DisplayName);
                scope.Set(WellKnownDistributedTaskVariables.TaskInstanceId, Task.Id.ToString("D"));
                scope.Set(WellKnownDistributedTaskVariables.TaskDisplayName, DisplayName);
                scope.Set(WellKnownDistributedTaskVariables.TaskInstanceName, Task.Name);

                // Load the task definition and choose the handler.
                // TODO: Add a try catch here to give a better error message.
                Definition definition = taskManager.Load(Task);
                ArgUtil.NotNull(definition, nameof(definition));

                // Verify Signatures and Re-Extract Tasks if neccessary
                await VerifyTask(taskManager, definition);

                // Print out task metadata
                PrintTaskMetaData(definition);

                ExecutionData currentExecution = null;
                switch (Stage)
                {
                    case JobRunStage.PreJob:
                        currentExecution = definition.Data?.PreJobExecution;
                        break;
                    case JobRunStage.Main:
                        currentExecution = definition.Data?.Execution;
                        break;
                    case JobRunStage.PostJob:
                        currentExecution = definition.Data?.PostJobExecution;
                        break;
                };

                HandlerData handlerData = GetHandlerData(ExecutionContext, currentExecution, PlatformUtil.HostOS);

                if (handlerData == null)
                {
                    if (PlatformUtil.RunningOnWindows)
                    {
                        throw new InvalidOperationException(StringUtil.Loc("SupportedTaskHandlerNotFoundWindows", $"{PlatformUtil.HostOS}({PlatformUtil.HostArchitecture})"));
                    }

                    throw new InvalidOperationException(StringUtil.Loc("SupportedTaskHandlerNotFoundLinux"));
                }
                Trace.Info($"Handler data is of type {handlerData}");

                PublishTelemetry(definition, handlerData);

                Variables runtimeVariables = ExecutionContext.Variables;
                IStepHost stepHost = HostContext.CreateService<IDefaultStepHost>();
                var stepTarget = ExecutionContext.StepTarget();
                // Setup container stephost and the right runtime variables for running job inside container.
                if (stepTarget is ContainerInfo containerTarget)
                {
                    if (Stage == JobRunStage.PostJob
                        && AgentKnobs.SkipPostExeceutionIfTargetContainerStopped.GetValue(ExecutionContext).AsBoolean())
                    {
                        try
                        {
                            // Check that the target container is still running, if not Skip task execution
                            IDockerCommandManager dockerManager = HostContext.GetService<IDockerCommandManager>();
                            bool isContainerRunning = await dockerManager.IsContainerRunning(ExecutionContext, containerTarget.ContainerId);

                            if (!isContainerRunning)
                            {
                                ExecutionContext.Result = TaskResult.Skipped;
                                ExecutionContext.ResultCode = $"Target container - {containerTarget.ContainerName} has been stopped, task post-execution will be skipped";
                                return;
                            }
                        }
                        catch (Exception ex)
                        {
                            ExecutionContext.Write(WellKnownTags.Warning, $"Failed to check container state for task post-execution. Exception: {ex}");
                        }
                    }

                    if (handlerData is AgentPluginHandlerData)
                    {
                        // plugin handler always runs on the Host, the runtime variables needs to the variable works on the Host, ex: file path variable System.DefaultWorkingDirectory
                        Dictionary<string, VariableValue> variableCopy = new Dictionary<string, VariableValue>(StringComparer.OrdinalIgnoreCase);
                        foreach (var publicVar in ExecutionContext.Variables.Public)
                        {
                            variableCopy[publicVar.Key] = new VariableValue(stepTarget.TranslateToHostPath(publicVar.Value));
                        }
                        foreach (var secretVar in ExecutionContext.Variables.Private)
                        {
                            variableCopy[secretVar.Key] = new VariableValue(stepTarget.TranslateToHostPath(secretVar.Value), true);
                        }

                        List<string> expansionWarnings;
                        runtimeVariables = new Variables(HostContext, variableCopy, out expansionWarnings);
                        expansionWarnings?.ForEach(x => ExecutionContext.Warning(x));
                    }
                    else if (handlerData is BaseNodeHandlerData || handlerData is PowerShell3HandlerData)
                    {
                        // Only the node, node10, and powershell3 handlers support running inside container.
                        // Make sure required container is already created.
                        ArgUtil.NotNullOrEmpty(containerTarget.ContainerId, nameof(containerTarget.ContainerId));
                        var containerStepHost = HostContext.CreateService<IContainerStepHost>();
                        containerStepHost.Container = containerTarget;
                        stepHost = containerStepHost;
                    }
                    else
                    {
                        throw new NotSupportedException(String.Format("Task '{0}' is using legacy execution handler '{1}' which is not supported in container execution flow.", definition.Data.FriendlyName, handlerData.GetType().ToString()));
                    }
                }

                // Load the default input values from the definition.
                Trace.Verbose("Loading default inputs.");
                var inputs = new Dictionary<string, string>(StringComparer.OrdinalIgnoreCase);
                foreach (var input in (definition.Data?.Inputs ?? new TaskInputDefinition[0]))
                {
                    string key = input?.Name?.Trim() ?? string.Empty;
                    if (!string.IsNullOrEmpty(key))
                    {
                        if (AgentKnobs.DisableInputTrimming.GetValue(ExecutionContext).AsBoolean())
                        {
                            inputs[key] = input.DefaultValue ?? string.Empty;
                        }
                        else
                        {
                            inputs[key] = input.DefaultValue?.Trim() ?? string.Empty;
                        }
                    }
                }

                // Merge the instance inputs.
                Trace.Verbose("Loading instance inputs.");
                foreach (var input in (Task.Inputs as IEnumerable<KeyValuePair<string, string>> ?? new KeyValuePair<string, string>[0]))
                {
                    string key = input.Key?.Trim() ?? string.Empty;
                    if (!string.IsNullOrEmpty(key))
                    {
                        if (AgentKnobs.DisableInputTrimming.GetValue(ExecutionContext).AsBoolean())
                        {
                            inputs[key] = input.Value ?? string.Empty;
                        }
                        else
                        {
                            inputs[key] = input.Value?.Trim() ?? string.Empty;
                        }
                    }
                }

                // Expand the inputs.
                Trace.Verbose("Expanding inputs.");
                runtimeVariables.ExpandValues(target: inputs, Task.Reference.Name);

                // We need to verify inputs of the tasks that were injected by decorators, to check if they contain secrets,
                // for security reasons execution of tasks in this case should be skipped.
                // Target task inputs could be injected into the decorator's tasks if the decorator has post-task-tasks or pre-task-tasks targets,
                // such tasks will have names that start with __system_pretargettask_ or __system_posttargettask_.
                var taskDecoratorManager = HostContext.GetService<ITaskDecoratorManager>();
                if (taskDecoratorManager.IsInjectedTaskForTarget(Task.Name, ExecutionContext) &&
                    taskDecoratorManager.IsInjectedInputsContainsSecrets(inputs, out var inputsWithSecrets))
                {
                    var inputsForReport = taskDecoratorManager.GenerateTaskResultMessage(inputsWithSecrets);

                    ExecutionContext.Result = TaskResult.Skipped;
                    ExecutionContext.ResultCode = StringUtil.Loc("SecretsAreNotAllowedInInjectedTaskInputs", inputsForReport);
                    return;
                }

                VarUtil.ExpandEnvironmentVariables(HostContext, target: inputs);

                // Translate the server file path inputs to local paths.
                foreach (var input in definition.Data?.Inputs ?? new TaskInputDefinition[0])
                {
                    if (string.Equals(input.InputType, TaskInputType.FilePath, StringComparison.OrdinalIgnoreCase))
                    {
                        Trace.Verbose($"Translating file path input '{input.Name}': '{inputs[input.Name]}'");
                        inputs[input.Name] = stepHost.ResolvePathForStepHost(TranslateFilePathInput(inputs[input.Name] ?? string.Empty));
                        Trace.Verbose($"Translated file path input '{input.Name}': '{inputs[input.Name]}'");
                    }
                }

                // Load the task environment.
                Trace.Verbose("Loading task environment.");
                var environment = new Dictionary<string, string>(VarUtil.EnvironmentVariableKeyComparer);
                foreach (var env in (Task.Environment ?? new Dictionary<string, string>(0)))
                {
                    string key = env.Key?.Trim() ?? string.Empty;
                    if (!string.IsNullOrEmpty(key))
                    {
                        environment[key] = env.Value?.Trim() ?? string.Empty;
                    }
                }

                // Expand the inputs.
                Trace.Verbose("Expanding task environment.");
                runtimeVariables.ExpandValues(target: environment);
                VarUtil.ExpandEnvironmentVariables(HostContext, target: environment);

                // Expand the handler inputs.
                Trace.Verbose("Expanding handler inputs.");
                VarUtil.ExpandValues(HostContext, source: inputs, target: handlerData.Inputs);
                runtimeVariables.ExpandValues(target: handlerData.Inputs);

                // Get each endpoint ID referenced by the task.
                var endpointIds = new List<Guid>();
                foreach (var input in definition.Data?.Inputs ?? new TaskInputDefinition[0])
                {
                    if ((input.InputType ?? string.Empty).StartsWith("connectedService:", StringComparison.OrdinalIgnoreCase))
                    {
                        string inputKey = input?.Name?.Trim() ?? string.Empty;
                        string inputValue;
                        if (!string.IsNullOrEmpty(inputKey) &&
                            inputs.TryGetValue(inputKey, out inputValue) &&
                            !string.IsNullOrEmpty(inputValue))
                        {
                            foreach (string rawId in inputValue.Split(new char[] { ',' }, StringSplitOptions.RemoveEmptyEntries))
                            {
                                Guid parsedId;
                                if (Guid.TryParse(rawId.Trim(), out parsedId) && parsedId != Guid.Empty)
                                {
                                    endpointIds.Add(parsedId);
                                }
                            }
                        }
                    }
                }

                if (endpointIds.Count > 0 &&
                    (runtimeVariables.GetBoolean(WellKnownDistributedTaskVariables.RestrictSecrets) ?? false) &&
                    (runtimeVariables.GetBoolean(Microsoft.TeamFoundation.Build.WebApi.BuildVariables.IsFork) ?? false))
                {
                    ExecutionContext.Result = TaskResult.Skipped;
                    ExecutionContext.ResultCode = $"References service endpoint. PRs from repository forks are not allowed to access secrets in the pipeline. For more information see https://go.microsoft.com/fwlink/?linkid=862029 ";
                    return;
                }

                // Get the endpoints referenced by the task.
                var endpoints = (ExecutionContext.Endpoints ?? new List<ServiceEndpoint>(0))
                    .Join(inner: endpointIds,
                        outerKeySelector: (ServiceEndpoint endpoint) => endpoint.Id,
                        innerKeySelector: (Guid endpointId) => endpointId,
                        resultSelector: (ServiceEndpoint endpoint, Guid endpointId) => endpoint)
                    .ToList();

                // Add the system endpoint.
                foreach (ServiceEndpoint endpoint in (ExecutionContext.Endpoints ?? new List<ServiceEndpoint>(0)))
                {
                    if (string.Equals(endpoint.Name, WellKnownServiceEndpointNames.SystemVssConnection, StringComparison.OrdinalIgnoreCase))
                    {
                        endpoints.Add(endpoint);
                        break;
                    }
                }

                // Get each secure file ID referenced by the task.
                var secureFileIds = new List<Guid>();
                foreach (var input in definition.Data?.Inputs ?? new TaskInputDefinition[0])
                {
                    if (string.Equals(input.InputType ?? string.Empty, "secureFile", StringComparison.OrdinalIgnoreCase))
                    {
                        string inputKey = input?.Name?.Trim() ?? string.Empty;
                        string inputValue;
                        if (!string.IsNullOrEmpty(inputKey) &&
                            inputs.TryGetValue(inputKey, out inputValue) &&
                            !string.IsNullOrEmpty(inputValue))
                        {
                            foreach (string rawId in inputValue.Split(new char[] { ',' }, StringSplitOptions.RemoveEmptyEntries))
                            {
                                Guid parsedId;
                                if (Guid.TryParse(rawId.Trim(), out parsedId) && parsedId != Guid.Empty)
                                {
                                    secureFileIds.Add(parsedId);
                                }
                            }
                        }
                    }
                }

                if (secureFileIds.Count > 0 &&
                    (runtimeVariables.GetBoolean(WellKnownDistributedTaskVariables.RestrictSecrets) ?? false) &&
                    (runtimeVariables.GetBoolean(Microsoft.TeamFoundation.Build.WebApi.BuildVariables.IsFork) ?? false))
                {
                    ExecutionContext.Result = TaskResult.Skipped;
                    ExecutionContext.ResultCode = $"References secure file. PRs from repository forks are not allowed to access secrets in the pipeline. For more information see https://go.microsoft.com/fwlink/?linkid=862029";
                    return;
                }

                // Get the endpoints referenced by the task.
                var secureFiles = (ExecutionContext.SecureFiles ?? new List<SecureFile>(0))
                    .Join(inner: secureFileIds,
                        outerKeySelector: (SecureFile secureFile) => secureFile.Id,
                        innerKeySelector: (Guid secureFileId) => secureFileId,
                        resultSelector: (SecureFile secureFile, Guid secureFileId) => secureFile)
                    .ToList();

                // Set output variables.
                foreach (var outputVar in definition.Data?.OutputVariables ?? new OutputVariable[0])
                {
                    if (outputVar != null && !string.IsNullOrEmpty(outputVar.Name))
                    {
                        ExecutionContext.OutputVariables.Add(outputVar.Name);
                    }
                }

                // translate inputs
                inputs = inputs.ToDictionary(kvp => kvp.Key, kvp => ExecutionContext.TranslatePathForStepTarget(kvp.Value));

                // Create the handler.
                IHandler handler = handlerFactory.Create(
                    ExecutionContext,
                    Task.Reference,
                    stepHost,
                    endpoints,
                    secureFiles,
                    handlerData,
                    inputs,
                    environment,
                    runtimeVariables,
                    taskDirectory: definition.Directory);

                // Run the task.
                int retryCount = this.Task.RetryCountOnTaskFailure;

                if (retryCount > 0)
                {
                    if (retryCount > RetryCountOnTaskFailureLimit)
                    {
                        ExecutionContext.Warning(StringUtil.Loc("RetryCountLimitExceeded", RetryCountOnTaskFailureLimit, retryCount));
                        retryCount = RetryCountOnTaskFailureLimit;
                    }

                    RetryHelper rh = new RetryHelper(ExecutionContext, retryCount);
                    await rh.RetryStep(async () => await handler.RunAsync(), RetryHelper.ExponentialDelay);
                }
                else
                {
                    await handler.RunAsync();
                }
            }
        }

        public async Task VerifyTask(ITaskManager taskManager, Definition definition)
        {
            // Verify task signatures if a fingerprint is configured for the Agent.
            var configurationStore = HostContext.GetService<IConfigurationStore>();
            AgentSettings settings = configurationStore.GetSettings();
            SignatureVerificationMode verificationMode = SignatureVerificationMode.None;
            if (settings.SignatureVerification != null)
            {
                verificationMode = settings.SignatureVerification.Mode;
            }

            if (verificationMode != SignatureVerificationMode.None)
            {
                ISignatureService signatureService = HostContext.CreateService<ISignatureService>();
                Boolean verificationSuccessful = await signatureService.VerifyAsync(definition, ExecutionContext.CancellationToken);

                if (verificationSuccessful)
                {
                    ExecutionContext.Output(StringUtil.Loc("TaskSignatureVerificationSucceeeded"));

                    // Only extract if it's not the checkout task.
                    if (!String.IsNullOrEmpty(definition.ZipPath))
                    {
                        taskManager.Extract(ExecutionContext, Task);
                    }
                }
                else
                {
                    String message = StringUtil.Loc("TaskSignatureVerificationFailed");

                    if (verificationMode == SignatureVerificationMode.Error)
                    {
                        throw new InvalidOperationException(message);
                    }
                    else
                    {
                        ExecutionContext.Warning(message);
                    }
                }
            }
            else if (settings.AlwaysExtractTask)
            {
                // Only extract if it's not the checkout task.
                if (!String.IsNullOrEmpty(definition.ZipPath))
                {
                    taskManager.Extract(ExecutionContext, Task);
                }
            }
        }

        public HandlerData GetHandlerData(IExecutionContext ExecutionContext, ExecutionData currentExecution, PlatformUtil.OS hostOS)
        {
            ArgUtil.NotNull(ExecutionContext, nameof(ExecutionContext));
            if (currentExecution == null)
            {
                return null;
            }

            if ((currentExecution.All.Any(x => x is PowerShell3HandlerData)) &&
                (currentExecution.All.Any(x => x is PowerShellHandlerData && x.Platforms != null && x.Platforms.Contains("windows", StringComparer.OrdinalIgnoreCase))))
            {
                // When task contains both PS and PS3 implementations, we will always prefer PS3 over PS regardless of the platform pinning.
                Trace.Info("Ignore platform pinning for legacy PowerShell execution handler.");
                var legacyPShandler = currentExecution.All.Where(x => x is PowerShellHandlerData).FirstOrDefault();
                legacyPShandler.Platforms = null;
            }

            var targetOS = hostOS;

            var stepTarget = ExecutionContext.StepTarget();
            var preferPowershellHandler = true;
            if (!AgentKnobs.PreferPowershellHandlerOnContainers.GetValue(ExecutionContext).AsBoolean() && stepTarget != null)
            {
                targetOS = stepTarget.ExecutionOS;
                if (stepTarget is ContainerInfo)
                {
                    if ((currentExecution.All.Any(x => x is PowerShell3HandlerData)) &&
                        (currentExecution.All.Any(x => x is BaseNodeHandlerData)))
                    {
                        Trace.Info($"Since we are targeting a container, we will prefer a node handler if one is available");
                        preferPowershellHandler = false;
                    }
                }
            }
            Trace.Info($"Get handler data for target platform {targetOS.ToString()}");
            return currentExecution.All
                    .OrderBy(x => !(x.PreferredOnPlatform(targetOS) && (preferPowershellHandler || !(x is PowerShell3HandlerData)))) // Sort true to false.
                    .ThenBy(x => x.Priority)
                    .FirstOrDefault();
        }

        private string TranslateFilePathInput(string inputValue)
        {
            Trace.Entering();

            if (PlatformUtil.RunningOnWindows && !string.IsNullOrEmpty(inputValue))
            {
                Trace.Verbose("Trim double quotes around filepath type input on Windows.");
                inputValue = inputValue.Trim('\"');

                Trace.Verbose($"Replace any '{Path.AltDirectorySeparatorChar}' with '{Path.DirectorySeparatorChar}'.");
                inputValue = inputValue.Replace(Path.AltDirectorySeparatorChar, Path.DirectorySeparatorChar);
            }
            // if inputValue is rooted, return full path.
            string fullPath;
            if (!string.IsNullOrEmpty(inputValue) &&
                inputValue.IndexOfAny(Path.GetInvalidPathChars()) < 0 &&
                Path.IsPathRooted(inputValue))
            {
                try
                {
                    fullPath = Path.GetFullPath(inputValue);
                    Trace.Info($"The original input is a rooted path, return absolute path: {fullPath}");
                    return fullPath;
                }
                catch (Exception ex)
                {
                    Trace.Error(ex);
                    Trace.Info($"The original input is a rooted path, but it is not full qualified, return the path: {inputValue}");
                    return inputValue;
                }
            }

            // use jobextension solve inputValue, if solved result is rooted, return full path.
            var extensionManager = HostContext.GetService<IExtensionManager>();
            IJobExtension[] extensions =
                (extensionManager.GetExtensions<IJobExtension>() ?? new List<IJobExtension>())
                .Where(x => x.HostType.HasFlag(ExecutionContext.Variables.System_HostType))
                .ToArray();
            foreach (IJobExtension extension in extensions)
            {
                fullPath = extension.GetRootedPath(ExecutionContext, inputValue);
                if (!string.IsNullOrEmpty(fullPath))
                {
                    // Stop on the first path root found.
                    Trace.Info($"{extension.HostType.ToString()} JobExtension resolved a rooted path:: {fullPath}");
                    return fullPath;
                }
            }

            // return original inputValue.
            Trace.Info("Cannot root path even by using JobExtension, return original input.");
            return inputValue;
        }

        private void PrintTaskMetaData(Definition taskDefinition)
        {
            ArgUtil.NotNull(Task, nameof(Task));
            ArgUtil.NotNull(Task.Reference, nameof(Task.Reference));
            ArgUtil.NotNull(taskDefinition.Data, nameof(taskDefinition.Data));

            ExecutionContext.Output("==============================================================================", false);
            ExecutionContext.Output($"Task         : {taskDefinition.Data.FriendlyName}", false);
            ExecutionContext.Output($"Description  : {taskDefinition.Data.Description}", false);
            ExecutionContext.Output($"Version      : {Task.Reference.Version}", false);
            ExecutionContext.Output($"Author       : {taskDefinition.Data.Author}", false);
            ExecutionContext.Output($"Help         : {taskDefinition.Data.HelpUrl ?? taskDefinition.Data.HelpMarkDown}", false);
            ExecutionContext.Output("==============================================================================", false);
        }

        private void PublishTelemetry(Definition taskDefinition, HandlerData handlerData)
        {
            ArgUtil.NotNull(Task, nameof(Task));
            ArgUtil.NotNull(Task.Reference, nameof(Task.Reference));
            ArgUtil.NotNull(taskDefinition.Data, nameof(taskDefinition.Data));

            var useNode10 = AgentKnobs.UseNode10.GetValue(ExecutionContext).AsString();
<<<<<<< HEAD

=======
            var expectedExecutionHandler = (taskDefinition.Data.Execution?.All != null) ? string.Join(", ", taskDefinition.Data.Execution.All) : "";
            
>>>>>>> af5328b2
            Dictionary<string, string> telemetryData = new Dictionary<string, string>
            {
                { "TaskName", Task.Reference.Name },
                { "TaskId", Task.Reference.Id.ToString() },
                { "Version", Task.Reference.Version },
                { "OS", PlatformUtil.HostOS.ToString() },
                { "ExpectedExecutionHandler", expectedExecutionHandler },
                { "RealExecutionHandler", handlerData.ToString() },
                { "UseNode10", useNode10 },
                { "JobId", ExecutionContext.Variables.System_JobId.ToString()},
                { "PlanId", ExecutionContext.Variables.Get("system.planId")}
            };

            var cmd = new Command("telemetry", "publish");
            cmd.Data = JsonConvert.SerializeObject(telemetryData, Formatting.None);
            cmd.Properties.Add("area", "PipelinesTasks");
            cmd.Properties.Add("feature", "ExecutionHandler");

            var publishTelemetryCmd = new TelemetryCommandExtension();
            publishTelemetryCmd.Initialize(HostContext);
            publishTelemetryCmd.ProcessCommand(ExecutionContext, cmd);
        }
    }
}<|MERGE_RESOLUTION|>--- conflicted
+++ resolved
@@ -576,12 +576,8 @@
             ArgUtil.NotNull(taskDefinition.Data, nameof(taskDefinition.Data));
 
             var useNode10 = AgentKnobs.UseNode10.GetValue(ExecutionContext).AsString();
-<<<<<<< HEAD
-
-=======
             var expectedExecutionHandler = (taskDefinition.Data.Execution?.All != null) ? string.Join(", ", taskDefinition.Data.Execution.All) : "";
             
->>>>>>> af5328b2
             Dictionary<string, string> telemetryData = new Dictionary<string, string>
             {
                 { "TaskName", Task.Reference.Name },
