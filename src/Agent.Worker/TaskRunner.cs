--- conflicted
+++ resolved
@@ -592,13 +592,11 @@
             ArgUtil.NotNull(Task, nameof(Task));
             ArgUtil.NotNull(Task.Reference, nameof(Task.Reference));
 
-            try
-            {
-                var useNode10 = AgentKnobs.UseNode10.GetValue(ExecutionContext).AsString();
-                var expectedExecutionHandler = (taskDefinition.Data.Execution?.All != null) ? string.Join(", ", taskDefinition.Data.Execution.All) : "";
-                var systemVersion = PlatformUtil.GetSystemVersion();
-
-                Dictionary<string, string> telemetryData = new Dictionary<string, string>
+            var useNode10 = AgentKnobs.UseNode10.GetValue(ExecutionContext).AsString();
+            var expectedExecutionHandler = (taskDefinition.Data.Execution?.All != null) ? string.Join(", ", taskDefinition.Data.Execution.All) : "";
+            var systemVersion = PlatformUtil.GetSystemVersion();
+
+            var telemetryData = new Dictionary<string, string>
                 {
                     { "TaskName", Task.Reference.Name },
                     { "TaskId", Task.Reference.Id.ToString() },
@@ -609,7 +607,7 @@
                     { "ExpectedExecutionHandler", expectedExecutionHandler },
                     { "RealExecutionHandler", handlerData.ToString() },
                     { "UseNode10", useNode10 },
-                    { "JobId", ExecutionContext.Variables.System_JobId.ToString()},
+                    { "JobId", ExecutionContext.Variables.System_JobId?.ToString() ?? ""},
                     { "PlanId", ExecutionContext.Variables.Get(Constants.Variables.System.JobId)},
                     { "AgentName", ExecutionContext.Variables.Get(Constants.Variables.Agent.Name)},
                     { "MachineName", ExecutionContext.Variables.Get(Constants.Variables.Agent.MachineName)},
@@ -618,31 +616,12 @@
                     { "IsDockerContainer", ExecutionContext.Variables.Get(Constants.Variables.System.IsDockerContainer)}
                 };
 
-<<<<<<< HEAD
-            var telemetryData = new Dictionary<string, string>
-            {
-                { "TaskName", Task.Reference.Name },
-                { "TaskId", Task.Reference.Id.ToString() },
-                { "Version", Task.Reference.Version },
-                { "OS", PlatformUtil.HostOS.ToString() },
-                { "OSVersion", systemVersion?.Name?.ToString() ?? "" },
-                { "OSBuild", systemVersion?.Version?.ToString() ?? "" },
-                { "ExpectedExecutionHandler", expectedExecutionHandler },
-                { "RealExecutionHandler", handlerData.ToString() },
-                { "UseNode10", useNode10 },
-                { "JobId", ExecutionContext.Variables.System_JobId.ToString()},
-                { "PlanId", ExecutionContext.Variables.Get("system.planId")},
-                { "AgentName", ExecutionContext.Variables.Get(Constants.Variables.Agent.Name)},
-                { "MachineName", ExecutionContext.Variables.Get(Constants.Variables.Agent.MachineName)},
-                { "IsSelfHosted", ExecutionContext.Variables.Get(Constants.Variables.Agent.IsSelfHosted)}
-            };
-
             return telemetryData;
         }
 
         private void PublishTelemetry(Dictionary<string, string> telemetryData)
         {
-            ArgUtil.NotNull(telemetryData, nameof(telemetryData));
+            ArgUtil.NotNull(Task, nameof(Task));
 
             var cmd = new Command("telemetry", "publish");
             cmd.Data = JsonConvert.SerializeObject(telemetryData, Formatting.None);
@@ -652,22 +631,6 @@
             var publishTelemetryCmd = new TelemetryCommandExtension();
             publishTelemetryCmd.Initialize(HostContext);
             publishTelemetryCmd.ProcessCommand(ExecutionContext, cmd);
-=======
-                var cmd = new Command("telemetry", "publish");
-                cmd.Data = JsonConvert.SerializeObject(telemetryData, Formatting.None);
-                cmd.Properties.Add("area", "PipelinesTasks");
-                cmd.Properties.Add("feature", "ExecutionHandler");
-
-                var publishTelemetryCmd = new TelemetryCommandExtension();
-                publishTelemetryCmd.Initialize(HostContext);
-                publishTelemetryCmd.ProcessCommand(ExecutionContext, cmd);
-            }
-            catch (NullReferenceException ex)
-            {
-                ExecutionContext.Debug($"ExecutionHandler telemetry wasn't published, because one of the variables is null");
-                ExecutionContext.Debug(ex.ToString());
-            }
->>>>>>> c0bd9680
         }
     }
 }