--- conflicted
+++ resolved
@@ -59,19 +59,12 @@
             var handlerFactory = HostContext.GetService<IHandlerFactory>();
 
             // Set the task id and display name variable.
-<<<<<<< HEAD
-            ExecutionContext.SetVariable(Constants.Variables.Task.DisplayName, DisplayName);
-            ExecutionContext.SetVariable(WellKnownDistributedTaskVariables.TaskInstanceId, Task.Id.ToString("D"));
-            ExecutionContext.SetVariable(WellKnownDistributedTaskVariables.TaskDisplayName, DisplayName);
-            ExecutionContext.SetVariable(WellKnownDistributedTaskVariables.TaskInstanceName, Task.Name);
-=======
             using (var scope =  ExecutionContext.Variables.CreateScope())
             {
                 scope.Set(Constants.Variables.Task.DisplayName, DisplayName);
                 scope.Set(WellKnownDistributedTaskVariables.TaskInstanceId, Task.Id.ToString("D"));
                 scope.Set(WellKnownDistributedTaskVariables.TaskDisplayName, DisplayName);
                 scope.Set(WellKnownDistributedTaskVariables.TaskInstanceName, Task.Name);
->>>>>>> 70ef57d8
 
                 // Load the task definition and choose the handler.
                 // TODO: Add a try catch here to give a better error message.
@@ -104,29 +97,11 @@
                     legacyPShandler.Platforms = null;
                 }
 
-<<<<<<< HEAD
-            var targetOs = PlatformUtil.HostOS;
-            var stepTarget = ExecutionContext.StepTarget();
-            if (stepTarget != null)
-            {
-                targetOs = stepTarget.ImageOS;
-            }
-            Trace.Info($"Get handler data for target platform {targetOs.ToString()}");
-
-            HandlerData handlerData =
-                currentExecution?.All
-                .OrderBy(x => !x.PreferredOnPlatform(targetOs)) // Sort true to false.
-                .ThenBy(x => x.Priority)
-                .FirstOrDefault();
-            if (handlerData == null)
-            {
-                if (PlatformUtil.RunningOnWindows)
-=======
                 var targetOs = PlatformUtil.HostOS;
-                if (ExecutionContext.Container != null)
->>>>>>> 70ef57d8
-                {
-                    targetOs = ExecutionContext.Container.ImageOS;
+                var stepTarget = ExecutionContext.StepTarget();
+                if (stepTarget != null)
+                {
+                    targetOs = stepTarget.ImageOS;
                 }
                 Trace.Info($"Get handler data for target platform {targetOs.ToString()}");
 
@@ -146,18 +121,11 @@
                 }
 
 
-<<<<<<< HEAD
-            // Setup container stephost and the right runtime variables for running job inside container.
-            if (stepTarget != null)
-            {
-                if (handlerData is AgentPluginHandlerData)
-=======
                 Variables runtimeVariables = ExecutionContext.Variables;
                 IStepHost stepHost = HostContext.CreateService<IDefaultStepHost>();
 
                 // Setup container stephost and the right runtime variables for running job inside container.
-                if (ExecutionContext.Container != null)
->>>>>>> 70ef57d8
+                if (stepTarget != null)
                 {
                     if (handlerData is AgentPluginHandlerData)
                     {
@@ -165,11 +133,11 @@
                         Dictionary<string, VariableValue> variableCopy = new Dictionary<string, VariableValue>(StringComparer.OrdinalIgnoreCase);
                         foreach (var publicVar in ExecutionContext.Variables.Public)
                         {
-                            variableCopy[publicVar.Key] = new VariableValue(ExecutionContext.Container.TranslateToHostPath(publicVar.Value));
+                            variableCopy[publicVar.Key] = new VariableValue(stepTarget.TranslateToHostPath(publicVar.Value));
                         }
                         foreach (var secretVar in ExecutionContext.Variables.Private)
                         {
-                            variableCopy[secretVar.Key] = new VariableValue(ExecutionContext.Container.TranslateToHostPath(secretVar.Value), true);
+                            variableCopy[secretVar.Key] = new VariableValue(stepTarget.TranslateToHostPath(secretVar.Value), true);
                         }
 
                         List<string> expansionWarnings;
@@ -178,39 +146,17 @@
                     }
                     else if (handlerData is NodeHandlerData || handlerData is Node10HandlerData || handlerData is PowerShell3HandlerData)
                     {
-<<<<<<< HEAD
-                        variableCopy[publicVar.Key] = new VariableValue(stepTarget.TranslateToHostPath(publicVar.Value));
-=======
                         // Only the node, node10, and powershell3 handlers support running inside container.
                         // Make sure required container is already created.
-                        ArgUtil.NotNullOrEmpty(ExecutionContext.Container.ContainerId, nameof(ExecutionContext.Container.ContainerId));
+                        ArgUtil.NotNullOrEmpty(stepTarget.ContainerId, nameof(stepTarget.ContainerId));
                         var containerStepHost = HostContext.CreateService<IContainerStepHost>();
-                        containerStepHost.Container = ExecutionContext.Container;
+                        containerStepHost.Container = stepTarget;
                         stepHost = containerStepHost;
->>>>>>> 70ef57d8
                     }
                     else
                     {
-<<<<<<< HEAD
-                        variableCopy[secretVar.Key] = new VariableValue(stepTarget.TranslateToHostPath(secretVar.Value), true);
-                    }
-
-                    List<string> expansionWarnings;
-                    runtimeVariables = new Variables(HostContext, variableCopy, out expansionWarnings);
-                    expansionWarnings?.ForEach(x => ExecutionContext.Warning(x));
-                }
-                else if (handlerData is NodeHandlerData || handlerData is Node10HandlerData || handlerData is PowerShell3HandlerData)
-                {
-                    // Only the node, node10, and powershell3 handlers support running inside container.
-                    // Make sure required container is already created.
-                    ArgUtil.NotNullOrEmpty(stepTarget.ContainerId, nameof(stepTarget.ContainerId));
-                    var containerStepHost = HostContext.CreateService<IContainerStepHost>();
-                    containerStepHost.Container = stepTarget;
-                    stepHost = containerStepHost;
-=======
                         throw new NotSupportedException(String.Format("Task '{0}' is using legacy execution handler '{1}' which is not supported in container execution flow.", definition.Data.FriendlyName, handlerData.GetType().ToString()));
                     }
->>>>>>> 70ef57d8
                 }
 
                 // Load the default input values from the definition.
@@ -375,21 +321,8 @@
                     }
                 }
 
-<<<<<<< HEAD
             // translate inputs
             inputs = inputs.ToDictionary(kvp => kvp.Key, kvp => ExecutionContext.TranslatePathForStepTarget(kvp.Value));
-=======
-                if (ExecutionContext.Container != null && targetOs != PlatformUtil.HostOS )
-                {
-                    // translate inputs
-                    Dictionary<string,string> newInputs = new Dictionary<string, string>();
-                    foreach (var entry in inputs)
-                    {
-                        newInputs[entry.Key] = ExecutionContext.Container.TranslateContainerPathForImageOS(PlatformUtil.HostOS, entry.Value);
-                    }
-                    inputs = newInputs;
-                }
->>>>>>> 70ef57d8
 
                 // Create the handler.
                 IHandler handler = handlerFactory.Create(
