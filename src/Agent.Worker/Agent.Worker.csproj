--- conflicted
+++ resolved
@@ -4,11 +4,8 @@
 
   <PropertyGroup>
     <OutputType>Exe</OutputType>
-<<<<<<< HEAD
     <EnableNETAnalyzers>true</EnableNETAnalyzers>
-=======
     <SuppressTfmSupportBuildWarnings>true</SuppressTfmSupportBuildWarnings>
->>>>>>> 5a8ed1f9
   </PropertyGroup>
 
   <ItemGroup>
@@ -18,11 +15,8 @@
 
   <ItemGroup>
     <PackageReference Include="Azure.Identity" Version="1.6.1" />
-<<<<<<< HEAD
     <PackageReference Include="System.Security.Cryptography.ProtectedData" Version="4.7.0" />
-=======
     <PackageReference Include="Microsoft.CodeAnalysis.FxCopAnalyzers" Version="2.9.8" Condition="$(CodeAnalysis)=='true'" />
->>>>>>> 5a8ed1f9
     <PackageReference Include="System.ServiceProcess.ServiceController" Version="4.4.0" />
     <PackageReference Include="vss-api-netcore" Version="$(VssApiVersion)" />
   </ItemGroup>
