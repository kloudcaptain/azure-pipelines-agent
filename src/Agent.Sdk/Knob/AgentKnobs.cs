--- conflicted
+++ resolved
@@ -520,19 +520,18 @@
             new EnvironmentKnobSource("AZP_AGENT_IGNORE_VSTSTASKLIB"),
             new BuiltInDefaultKnobSource("false"));
 
-<<<<<<< HEAD
         public static readonly Knob InstallOldNodeRunners = new Knob(
            nameof(InstallOldNodeRunners),
            "Allow to install old Node runners",
            new RuntimeKnobSource("AZP_AGENT_INSTALL_OLD_NODE_RUNNERS"),
            new EnvironmentKnobSource("AZP_AGENT_INSTALL_OLD_NODE_RUNNERS"),
            new BuiltInDefaultKnobSource(string.Empty));
-=======
+
         public static readonly Knob CheckForTaskDeprecation = new Knob(
             nameof(CheckForTaskDeprecation),
             "If true, the agent will check in the 'Initialize job' step each task used in the job for task deprecation.",
             new EnvironmentKnobSource("AZP_AGENT_CHECK_FOR_TASK_DEPRECATION"),
             new BuiltInDefaultKnobSource("false"));
->>>>>>> 34e2c30c
+
     }
 }