--- conflicted
+++ resolved
@@ -513,18 +513,17 @@
             new EnvironmentKnobSource("AZP_AGENT_IGNORE_VSTSTASKLIB"),
             new BuiltInDefaultKnobSource("false"));
 
-<<<<<<< HEAD
         public static readonly Knob AllowWorkDirectoryRepositories = new Knob(
             nameof(AllowWorkDirectoryRepositories),
             "Allows repositories to be checked out below work directory level on self hosted agents.",
             new RuntimeKnobSource("AZP_AGENT_ALLOW_WORK_DIRECTORY_REPOSITORIES"),
             new EnvironmentKnobSource("AZP_AGENT_ALLOW_WORK_DIRECTORY_REPOSITORIES"),
-=======
+            new BuiltInDefaultKnobSource("false"));
+
         public static readonly Knob CheckForTaskDeprecation = new Knob(
             nameof(CheckForTaskDeprecation),
             "If true, the agent will check in the 'Initialize job' step each task used in the job for task deprecation.",
             new EnvironmentKnobSource("AZP_AGENT_CHECK_FOR_TASK_DEPRECATION"),
->>>>>>> e5dca166
             new BuiltInDefaultKnobSource("false"));
     }
 }