// Copyright (c) Microsoft Corporation.
// Licensed under the MIT License.

using System;
using System.IO;
using System.Linq;
<<<<<<< HEAD
=======
using System.Net;
>>>>>>> 1bc1fd15
using System.Net.Http;
using System.Reflection;
using System.Runtime.InteropServices;
using System.Text;
using System.Text.RegularExpressions;
using System.Threading.Tasks;
using System.Xml.Linq;
using Agent.Sdk.Knob;
using Microsoft.VisualStudio.Services.Agent.Util;
using Microsoft.Win32;
using Newtonsoft.Json;
using System.ServiceProcess;
using Agent.Sdk.Util;

namespace Agent.Sdk
{
    public static class PlatformUtil
    {
        private static UtilKnobValueContext _knobContext = UtilKnobValueContext.Instance();
        private static OperatingSystem[] net6SupportedSystems;
        private static HttpClient httpClient = new HttpClient();

        // System.Runtime.InteropServices.OSPlatform is a struct, so it is
        // not suitable for switch statements.
        [System.Diagnostics.CodeAnalysis.SuppressMessage("Microsoft.Naming", "CA1717: Only FlagsAttribute enums should have plural names")]
        public enum OS
        {
            Linux,
            OSX,
            Windows,
        }

        public static OS HostOS
        {
            [System.Diagnostics.CodeAnalysis.SuppressMessage("Microsoft.Design", "CA1065: Do not raise exceptions in unexpected")]
            get
            {
                if (RuntimeInformation.IsOSPlatform(OSPlatform.Linux))
                {
                    return OS.Linux;
                }
                else if (RuntimeInformation.IsOSPlatform(OSPlatform.OSX))
                {
                    return OS.OSX;
                }
                else if (RuntimeInformation.IsOSPlatform(OSPlatform.Windows))
                {
                    return OS.Windows;
                }

                throw new NotImplementedException($"Unsupported OS: {RuntimeInformation.OSDescription}");
            }
        }

        public static bool RunningOnWindows
        {
            get => PlatformUtil.HostOS == PlatformUtil.OS.Windows;
        }

        public static bool RunningOnMacOS
        {
            get => PlatformUtil.HostOS == PlatformUtil.OS.OSX;
        }

        public static bool RunningOnLinux
        {
            get => PlatformUtil.HostOS == PlatformUtil.OS.Linux;
        }

        public static bool RunningOnRHEL6
        {
            get
            {
                if (!(detectedRHEL6 is null))
                {
                    return (bool)detectedRHEL6;
                }

                DetectRHEL6();

                return (bool)detectedRHEL6;
            }
        }

        public static string GetSystemId()
        {
            return PlatformUtil.HostOS switch
            {
                PlatformUtil.OS.Linux => GetLinuxId(),
                PlatformUtil.OS.OSX => "MacOS",
                PlatformUtil.OS.Windows => GetWindowsId(),
                _ => null
            };
        }

        public static SystemVersion GetSystemVersion()
        {
            return PlatformUtil.HostOS switch
            {
                PlatformUtil.OS.Linux => new SystemVersion(GetLinuxName(), null),
                PlatformUtil.OS.OSX => new SystemVersion(GetOSxName(), null),
                PlatformUtil.OS.Windows => new SystemVersion(GetWindowsName(), GetWindowsVersion()),
                _ => null
            };
        }

        private static void DetectRHEL6()
        {
            lock (detectedRHEL6lock)
            {
                if (!RunningOnLinux || !File.Exists("/etc/redhat-release"))
                {
                    detectedRHEL6 = false;
                }
                else
                {
                    detectedRHEL6 = false;
                    try
                    {
                        string redhatVersion = File.ReadAllText("/etc/redhat-release");
                        if (redhatVersion.StartsWith("CentOS release 6.")
                            || redhatVersion.StartsWith("Red Hat Enterprise Linux Server release 6."))
                        {
                            detectedRHEL6 = true;
                        }
                    }
                    catch (IOException)
                    {
                        // IOException indicates we couldn't read that file; probably not RHEL6
                    }
                }
            }
        }

        private static string GetLinuxId()
        {
            if (RunningOnLinux && File.Exists("/etc/os-release"))
            {
                Regex linuxIdRegex = new Regex("^ID\\s*=\\s*\"?(?<id>[0-9a-z._-]+)\"?");

                using (StreamReader reader = new StreamReader("/etc/os-release"))
                {
                    while (!reader.EndOfStream)
                    {
                        string line = reader.ReadLine();
                        var linuxIdRegexMatch = linuxIdRegex.Match(line);

                        if (linuxIdRegexMatch.Success)
                        {
                            return linuxIdRegexMatch.Groups["id"].Value;
                        }
                    }
                }
            }

            return null;
        }

        private static string GetLinuxName()
        {
            if (RunningOnLinux && File.Exists("/etc/os-release"))
            {
                Regex linuxVersionIdRegex = new Regex("^VERSION_ID\\s*=\\s*\"?(?<id>[0-9a-z._-]+)\"?");

                using (StreamReader reader = new StreamReader("/etc/os-release"))
                {
                    while (!reader.EndOfStream)
                    {
                        string line = reader.ReadLine();
                        var linuxVersionIdRegexMatch = linuxVersionIdRegex.Match(line);

                        if (linuxVersionIdRegexMatch.Success)
                        {
                            return linuxVersionIdRegexMatch.Groups["id"].Value;
                        }
                    }
                }
            }

            return null;
        }

        private static string GetOSxName()
        {
            if (RunningOnMacOS && File.Exists("/System/Library/CoreServices/SystemVersion.plist"))
            {
                var systemVersionFile = XDocument.Load("/System/Library/CoreServices/SystemVersion.plist");
                var parsedSystemVersionFile = systemVersionFile.Descendants("dict")
                    .SelectMany(d => d.Elements("key").Zip(d.Elements().Where(e => e.Name != "key"), (k, v) => new { Key = k, Value = v }))
                    .ToDictionary(i => i.Key.Value, i => i.Value.Value);
                return parsedSystemVersionFile.ContainsKey("ProductVersion") ? parsedSystemVersionFile["ProductVersion"] : null;
            }

            return null;
        }

        private static string GetWindowsId()
        {
            StringBuilder result = new StringBuilder();
            result.Append("Windows");

            using (RegistryKey key = Registry.LocalMachine.OpenSubKey(@"SOFTWARE\Microsoft\Windows NT\CurrentVersion"))
            {
                if (key != null)
                {
                    var installationType = key.GetValue("InstallationType");
                    if (installationType != null)
                    {
                        result.Append($" {installationType}");
                    }
                }
            }

            return result.ToString();
        }

        private static string GetWindowsName()
        {
            Regex productNameRegex = new Regex("(Windows)(\\sServer)?\\s(?<versionNumber>[\\d.]+)");

            using (RegistryKey key = Registry.LocalMachine.OpenSubKey(@"SOFTWARE\Microsoft\Windows NT\CurrentVersion"))
            {
                if (key != null)
                {
                    var productName = key.GetValue("ProductName");
                    var productNameRegexMatch = productNameRegex.Match(productName?.ToString());

                    if (productNameRegexMatch.Success)
                    {
                        return productNameRegexMatch.Groups["versionNumber"]?.Value;
                    }
                }
            }

            return null;
        }

        private static string GetWindowsVersion()
        {
            using (RegistryKey key = Registry.LocalMachine.OpenSubKey(@"SOFTWARE\Microsoft\Windows NT\CurrentVersion"))
            {
                if (key != null)
                {
                    var currentBuildNumber = key.GetValue("CurrentBuildNumber");
                    return currentBuildNumber?.ToString();
                }
            }

            return null;
        }

        private static bool? detectedRHEL6 = null;
        private static object detectedRHEL6lock = new object();

        public static Architecture HostArchitecture
        {
            get => RuntimeInformation.OSArchitecture;
        }

        public static bool IsX86
        {
            get => PlatformUtil.HostArchitecture == Architecture.X86;
        }

        public static bool IsX64
        {
            get => PlatformUtil.HostArchitecture == Architecture.X64;
        }

        public static bool IsArm
        {
            get => PlatformUtil.HostArchitecture == Architecture.Arm;
        }

        public static bool IsArm64
        {
            get => PlatformUtil.HostArchitecture == Architecture.Arm64;
        }

        public static bool BuiltOnX86
        {
            get
            {
#if X86
                return true;
#else
                return false;
#endif
            }
        }

        public static bool UseLegacyHttpHandler
        {
            // In .NET Core 2.1, we couldn't use the new SocketsHttpHandler for Windows or Linux
            // On Linux, negotiate auth didn't work if the TFS URL was HTTPS
            // On Windows, proxy was not working
            // But on ARM/ARM64 Linux, the legacy curl dependency is problematic
            // (see https://github.com/dotnet/runtime/issues/28891), so we slowly
            // started to use the new handler.
            //
            // The legacy handler is going away in .NET 5.0, so we'll go ahead
            // and remove its usage now. In case this breaks anyone, adding
            // a temporary knob so they can re-enable it.
            // https://github.com/dotnet/runtime/issues/35365#issuecomment-667467706
            get => AgentKnobs.UseLegacyHttpHandler.GetValue(_knobContext).AsBoolean();
        }

        private async static Task<OperatingSystem[]> GetNet6SupportedSystems()
        {
            string serverFileUrl = "https://raw.githubusercontent.com/microsoft/azure-pipelines-agent/master/src/Agent.Listener/net6.json";
            string supportOSfilePath = Path.Combine(Path.GetDirectoryName(Assembly.GetEntryAssembly().Location), "net6.json");
            string supportOSfileContent;

            if (!File.Exists(supportOSfilePath) || File.GetLastWriteTimeUtc(supportOSfilePath) < DateTime.UtcNow.AddHours(-1))
            {
                HttpResponseMessage response = await httpClient.GetAsync(serverFileUrl);
                if (!response.IsSuccessStatusCode)
                {
                    throw new Exception($"Getting file \"net6.json\" from server failed. Status code: {response.StatusCode}");
                }
                supportOSfileContent = await response.Content.ReadAsStringAsync();
                await File.WriteAllTextAsync(supportOSfilePath, supportOSfileContent);
<<<<<<< HEAD
=======
            }
            else
            {
                if (net6SupportedSystems != null)
                {
                    return net6SupportedSystems;
                }

                supportOSfileContent = await File.ReadAllTextAsync(supportOSfilePath);
>>>>>>> 1bc1fd15
            }
            else
            {
                if (net6SupportedSystems != null)
                {
                    return net6SupportedSystems;
                }

<<<<<<< HEAD
                supportOSfileContent = await File.ReadAllTextAsync(supportOSfilePath);
            }

=======
>>>>>>> 1bc1fd15
            net6SupportedSystems = JsonConvert.DeserializeObject<OperatingSystem[]>(supportOSfileContent);
            return net6SupportedSystems;
        }

        public async static Task<bool> IsNet6Supported()
        {
            OperatingSystem[] net6SupportedSystems = await GetNet6SupportedSystems();

            string systemId = PlatformUtil.GetSystemId();
            SystemVersion systemVersion = PlatformUtil.GetSystemVersion();
            return net6SupportedSystems.Any((s) => s.Equals(systemId, systemVersion));
        }

        public async static Task<bool> DoesSystemPersistsInNet6Whitelist()
        {
            OperatingSystem[] net6SupportedSystems = await GetNet6SupportedSystems();
            string systemId = PlatformUtil.GetSystemId();
<<<<<<< HEAD
=======

            return net6SupportedSystems.Any((s) => s.Equals(systemId));
        }
        public static bool DetectDockerContainer()
        {
            bool isDockerContainer = false;

            try
            {
                if (PlatformUtil.RunningOnWindows)
                {
                    // For Windows we check Container Execution Agent Service (cexecsvc) existence
                    var serviceName = "cexecsvc";
                    ServiceController[] scServices = ServiceController.GetServices();
                    if (scServices.Any(x => String.Equals(x.ServiceName, serviceName, StringComparison.OrdinalIgnoreCase) && x.Status == ServiceControllerStatus.Running))
                    {
                        isDockerContainer = true;
                    }
                }
                else
                {
                    // In Unix in control group v1, we can identify if a process is running in a Docker
                    var initProcessCgroup = File.ReadLines("/proc/1/cgroup");
                    if (initProcessCgroup.Any(x => x.IndexOf(":/docker/", StringComparison.OrdinalIgnoreCase) >= 0))
                    {
                        isDockerContainer = true;
                    }
                }
            }
            catch (Exception ex)
            {
                // Logging exception will be handled by JobRunner
                throw;
            }
            return isDockerContainer;
        }

        public static bool DetectAzureVM()
        {
            bool isAzureVM = false;
>>>>>>> 1bc1fd15

            try
            {
                // Metadata information endpoint can be used to check whether we're in Azure VM
                // Additional info: https://learn.microsoft.com/en-us/azure/virtual-machines/windows/instance-metadata-service?tabs=linux
                using var metadataProvider = new AzureInstanceMetadataProvider();
                if (metadataProvider.HasMetadata())
                    isAzureVM = true;
            }
            catch (Exception ex)
            {
                // Logging exception will be handled by JobRunner
                throw;
            }
            return isAzureVM;
        }
    }

#pragma warning disable CS0659 // Type overrides Object.Equals(object o) but does not override Object.GetHashCode()
    public class SystemVersion
#pragma warning restore CS0659 // Type overrides Object.Equals(object o) but does not override Object.GetHashCode()
    {
        public ParsedVersion Name { get; }

        public ParsedVersion Version { get; }

        [JsonConstructor]
        public SystemVersion(string name, string version)
        {
            if (name == null && version == null)
            {
                throw new Exception("You need to provide at least one not-nullable parameter");
            }

            if (name != null)
            {
                this.Name = new ParsedVersion(name);
            }

            if (version != null)
            {
                this.Version = new ParsedVersion(version);
            }
        }

        public override bool Equals(object obj)
        {
            if (obj is SystemVersion comparingOSVersion)
            {
                return ((this.Name != null && comparingOSVersion.Name != null)
                    ? this.Name.Equals(comparingOSVersion.Name)
                    : true) && ((this.Version != null && comparingOSVersion.Version != null)
                    ? this.Version.Equals(comparingOSVersion.Version)
                    : true);
            }

            return false;
        }

        public override string ToString()
        {
            StringBuilder result = new StringBuilder();

            if (this.Name != null)
            {
                result.Append($"OS name: {this.Name}");
            }

            if (this.Version != null)
            {

                result.Append(string.Format("{0}OS version: {1}",
                    string.IsNullOrEmpty(result.ToString()) ? string.Empty : ", ",
                    this.Version));
            }

            return result.ToString();
        }
    }

#pragma warning disable CS0659 // Type overrides Object.Equals(object o) but does not override Object.GetHashCode()
    public class ParsedVersion
#pragma warning restore CS0659 // Type overrides Object.Equals(object o) but does not override Object.GetHashCode()
    {
        private readonly Regex parsedVersionRegex = new Regex("^((?<Major>[\\d]+)(\\.(?<Minor>[\\d]+))?(\\.(?<Build>[\\d]+))?(\\.(?<Revision>[\\d]+))?)(?<suffix>[^+]+)?(?<minFlag>[+])?$");
        private readonly string originalString;

        public Version Version { get; }

        public string Syffix { get; }

        public bool MinFlag { get; }

        public ParsedVersion(string version)
        {
            this.originalString = version;

            var parsedVersionRegexMatch = parsedVersionRegex.Match(version.Trim());

            if (!parsedVersionRegexMatch.Success)
            {
                throw new Exception($"String {version} can't be parsed");
            }

            string versionString = string.Format(
                "{0}.{1}.{2}.{3}",
                parsedVersionRegexMatch.Groups["Major"].Value,
                !string.IsNullOrEmpty(parsedVersionRegexMatch.Groups["Minor"].Value) ? parsedVersionRegexMatch.Groups["Minor"].Value : "0",
                !string.IsNullOrEmpty(parsedVersionRegexMatch.Groups["Build"].Value) ? parsedVersionRegexMatch.Groups["Build"].Value : "0",
                !string.IsNullOrEmpty(parsedVersionRegexMatch.Groups["Revision"].Value) ? parsedVersionRegexMatch.Groups["Revision"].Value : "0");

            this.Version = new Version(versionString);
            this.Syffix = parsedVersionRegexMatch.Groups["suffix"].Value;
            this.MinFlag = !string.IsNullOrEmpty(parsedVersionRegexMatch.Groups["minFlag"].Value);
        }

        public override bool Equals(object obj)
        {
            if (obj is ParsedVersion comparingVersion)
            {
                return this.MinFlag
                    ? this.Version <= comparingVersion.Version
                    : this.Version == comparingVersion.Version
                    && (this.Syffix != null && comparingVersion.Syffix != null
                        ? this.Syffix.Equals(comparingVersion.Syffix, StringComparison.OrdinalIgnoreCase)
                        : true);
            }

            return false;
        }

        public override string ToString()
        {
            return this.originalString;
        }
    }

    public class OperatingSystem
    {
        public string Id { get; set; }

        public SystemVersion[] Versions { get; set; }

        public OperatingSystem() { }

        public bool Equals(string systemId) =>
            this.Id.Equals(systemId, StringComparison.OrdinalIgnoreCase);

        public bool Equals(string systemId, SystemVersion systemVersion) =>
            this.Equals(systemId) && this.Versions.Length > 0
                ? this.Versions.Any(version => version.Equals(systemVersion))
                : false;
    }

}<|MERGE_RESOLUTION|>--- conflicted
+++ resolved
@@ -4,11 +4,6 @@
 using System;
 using System.IO;
 using System.Linq;
-<<<<<<< HEAD
-=======
-using System.Net;
->>>>>>> 1bc1fd15
-using System.Net.Http;
 using System.Reflection;
 using System.Runtime.InteropServices;
 using System.Text;
@@ -330,8 +325,6 @@
                 }
                 supportOSfileContent = await response.Content.ReadAsStringAsync();
                 await File.WriteAllTextAsync(supportOSfilePath, supportOSfileContent);
-<<<<<<< HEAD
-=======
             }
             else
             {
@@ -341,21 +334,8 @@
                 }
 
                 supportOSfileContent = await File.ReadAllTextAsync(supportOSfilePath);
->>>>>>> 1bc1fd15
-            }
-            else
-            {
-                if (net6SupportedSystems != null)
-                {
-                    return net6SupportedSystems;
-                }
-
-<<<<<<< HEAD
-                supportOSfileContent = await File.ReadAllTextAsync(supportOSfilePath);
-            }
-
-=======
->>>>>>> 1bc1fd15
+            }
+
             net6SupportedSystems = JsonConvert.DeserializeObject<OperatingSystem[]>(supportOSfileContent);
             return net6SupportedSystems;
         }
@@ -373,8 +353,6 @@
         {
             OperatingSystem[] net6SupportedSystems = await GetNet6SupportedSystems();
             string systemId = PlatformUtil.GetSystemId();
-<<<<<<< HEAD
-=======
 
             return net6SupportedSystems.Any((s) => s.Equals(systemId));
         }
@@ -415,7 +393,6 @@
         public static bool DetectAzureVM()
         {
             bool isAzureVM = false;
->>>>>>> 1bc1fd15
 
             try
             {
