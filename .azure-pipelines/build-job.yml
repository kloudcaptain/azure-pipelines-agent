--- conflicted
+++ resolved
@@ -124,19 +124,15 @@
 
   # Run l0 tests
   - ${{ if parameters.unitTests }}:
-<<<<<<< HEAD
     - ${{ if and(eq(parameters.os, 'win'), eq(parameters.arch, 'x86')) }}:
       - task: UseDotNet@2
         displayName: Install .NET Core 3.1 SDK
         inputs:
           version: '3.1.x'
           packageType: 'runtime'
-          performMultiLevelLookup: true
           installationPath: 'C:\Program Files (x86)\dotnet'
         env:
           PROCESSOR_ARCHITECTURE: x86
-=======
->>>>>>> 2768ea67
     - script: ${{ variables.devCommand }} testl0 Debug ${{ parameters.os }}-${{ parameters.arch }}
       workingDirectory: src
       displayName: Unit tests
